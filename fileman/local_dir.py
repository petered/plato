import sys
import os

__author__ = 'peter'


"""
For dealing with files in a uniform way between machines, we have a local directory for data.

The idea is that be able to put things in the code like:

mnist = pkl.read(open('data/mnist.pkl'))

Where the path is referenced relative to the data directory on that machine.
"""

LOCAL_DIR = \
    os.path.join(os.getenv("HOME"), 'Library', 'Application Support', 'Plato') if sys.platform == 'darwin' else \
    os.path.join(os.getenv("HOME"), '.PlatoData')


<<<<<<< HEAD
def get_local_path(relative_path = ''):
    return os.path.join(LOCAL_DIR, format_filename(relative_path))
=======
def get_local_path(relative_path = '', make_local_dir = False):
    file_path = os.path.join(LOCAL_DIR, relative_path)
    if make_local_dir:
        make_file_dir(file_path)
    return file_path
>>>>>>> 5467e164


def get_relative_path(local_path, base_path = LOCAL_DIR):
    assert local_path.startswith(base_path), '"%s" is not contained within the data directory "%s"' % (local_path, base_path)
    relative_loc = local_path[len(base_path)+1:]
    return relative_loc


def make_file_dir(full_file_path):
    """
    Make the directory containing the file in the given path, if it doesn't already exist
    :param full_file_path:
    :returns: The directory.
    """
    full_local_dir, _ = os.path.split(full_file_path)
    try:
        os.makedirs(full_local_dir)
    except OSError:
        pass
    return full_file_path


def make_dir(full_dir):

    try:
        os.makedirs(full_dir)
    except OSError:
        pass


def format_filename(file_string, current_time = None, base_name = None, directory = None, ext = None, allow_partial_formatting = False):
    """
    Return a formatted string with placeholders in the filestring replaced by their provided values.
    :param file_string: A string, eg '%T-%N'.  The placeholders %T, %N indicate that they should be replaced
        with the time and the provided name, respectively
    :param current_time: Current time, as returned by datetime.datetime.now() - the ISO representation of this
        time will be used to fill the %T placeholder
    :param base_name: The name to swap in for the %N placeholder
    :param rel_dir: Optionally, a directory to prepend to the file_string, relative to the local storage folder (if any).
        This can also contain placeholders
    :param local__dir: Optionally, the local folder on this machine where you store your data.  This defaults to the
        directory returned by get_local_path
    :param ext: Optionally, an extension to append to the filename.
    :param allow_partial_formatting: If True, the placeholders (%T, %N) are allowed to pass through if no values are
        specified.  This may be useful if one placeholder is not yet known at the time the rest of the info is specified.
    :return: The formatted filename.
    """

    if directory is not None:
        file_string = os.path.join(directory, file_string)

    if ext is not None:
        file_string += '.'+ext

    if current_time is not None:
        iso_time = current_time.isoformat().replace(':', '.').replace('-', '.')
        file_string = file_string.replace('%T', iso_time)
    elif not allow_partial_formatting:
        assert '%T' not in file_string

    if base_name is not None:
        file_string = file_string.replace('%N', base_name)
    elif not allow_partial_formatting:
        assert '%N' not in file_string

    return file_string<|MERGE_RESOLUTION|>--- conflicted
+++ resolved
@@ -1,4 +1,7 @@
 import sys
+
+import datetime
+
 import os
 
 __author__ = 'peter'
@@ -19,16 +22,11 @@
     os.path.join(os.getenv("HOME"), '.PlatoData')
 
 
-<<<<<<< HEAD
-def get_local_path(relative_path = ''):
-    return os.path.join(LOCAL_DIR, format_filename(relative_path))
-=======
 def get_local_path(relative_path = '', make_local_dir = False):
-    file_path = os.path.join(LOCAL_DIR, relative_path)
+    file_path = os.path.join(LOCAL_DIR, format_filename(relative_path))
     if make_local_dir:
         make_file_dir(file_path)
     return file_path
->>>>>>> 5467e164
 
 
 def get_relative_path(local_path, base_path = LOCAL_DIR):
@@ -59,7 +57,7 @@
         pass
 
 
-def format_filename(file_string, current_time = None, base_name = None, directory = None, ext = None, allow_partial_formatting = False):
+def format_filename(file_string, current_time = 'now', base_name = None, directory = None, ext = None, allow_partial_formatting = False):
     """
     Return a formatted string with placeholders in the filestring replaced by their provided values.
     :param file_string: A string, eg '%T-%N'.  The placeholders %T, %N indicate that they should be replaced
@@ -83,6 +81,8 @@
     if ext is not None:
         file_string += '.'+ext
 
+    if current_time == 'now':
+        current_time = datetime.datetime.now()
     if current_time is not None:
         iso_time = current_time.isoformat().replace(':', '.').replace('-', '.')
         file_string = file_string.replace('%T', iso_time)
