import numpy as np
from plato.interfaces.decorators import find_shared_ancestors
from plato.tools.common.basic import softmax
import theano
from theano import Variable
from theano.sandbox.cuda.rng_curand import CURAND_RandomStreams
from theano.sandbox.rng_mrg import MRG_RandomStreams
from theano.tensor.shared_randomstreams import RandomStreams
import theano.tensor as tt

__author__ = 'peter'


class MRG_RandomStreams_ext(MRG_RandomStreams):
    """
    Add some basic methods to MRG_randomstreams
    """

    def choice(self, a=2, p=None, size = None, replace = True):

        if isinstance(a, int):
            options = tt.arange(a)
        elif isinstance(a, (np.ndarray, tuple, list)):
            options = tt.constant(a)
        else:
            options=a

        if replace is False:
            assert p is None, 'Only supports uniform distributions right now'
            assert isinstance(size, int), 'Only supports vectors right now'
            assert options.ndim == 1, 'Only supports vector values'
            ixs = tt.argsort(self.uniform(size = options.shape))
            return options[ixs[:size]]
        else:
            assert len(a) == 2, 'Only support Bernoulli choices for now'
            assert size is not None, 'Please specify size!'
            ix = (self.uniform(size = size) < p).astype('int32')
            return options[ix]


def get_theano_rng(seed, rngtype = 'mrg'):
    """
    Helper for getting a theano random number generator.  How this is started depends on the form
    of the seed.

    :param seed: Can be:
        - An integer, in which case the random number generator is seeded with this..
        - None, in which case a random seed is chosen
        - A numpy random number generator, in which case we randomly select a seed from this.
        - A theano random number generator, in which case we just pass it through.
    :param rngtype: The type of random number generator to use.  Options are:
        - 'default': The default theano type (which seems to be slow)
        - 'mrg': The
    :return:
    """

    stream_types = {
        'mrg': MRG_RandomStreams_ext,
        'mrg-old': MRG_RandomStreams,
        'default': RandomStreams,
        'cuda': CURAND_RandomStreams
    }
    rng_con = stream_types[rngtype]

    if isinstance(seed, np.random.RandomState):
        return rng_con(seed.randint(1e9))
    elif isinstance(seed, int):
        return rng_con(seed)
    elif seed is None:
        return rng_con(np.random.randint(1e9))
    elif isinstance(seed, tuple(stream_types.values())):
        return seed
    else:
        raise Exception("Can't initialize a random number generator with %s" % (seed, ))


def initialize_param(initial_value, shape = None, name = None, cast_floats_to_floatX = True):
    """
    Takes care of the common stuff associated with initializing a parameter.  There are a few ways you may want to
    instantiate a parameter:
    - With a numpy array, in which case you'll want to make sure it's the appropriate shape.
    - With a scalar, in which case you just want a scalar shared variable.
    - With a scalar and a shape, in which case you want an array of that shape filled with the value of the scalar.
    - With a symbolic variable descenting from some other shared variable - this is the case when you want to tie
      parameters together, or make the bias be the result of a previous computation, etc.
    - With a function and shape, in which case the function should return an initial numpy array given the shape.
    - With None, which we take to mean that this was an optional variable that should not be included, so return None
      for variable, param, and shape.

    :param initial_value: An array, scalar, or symbolic variable.:
    :param shape: The shape that the variable should have.  None if it is already fully specified by initial_value.
        If shape is a tuple, elements of shape s can be:
        - integers: In which case, they mean (the dimension of in this direction shall be <s>
        - None: In which case, the initial_value must be defined as an array, and the array may have any shape along this axis.
    :param name: Optionally, the name for the shared variable.
    :return: (variable, param): Variable is the shared variable, and param is the associated parameter.  If you
        instantiated with scalar or ndarray, variable and param will be the same object.
    """

    if isinstance(shape, int):
        shape = (shape, )

    typecast = lambda x: x.astype(theano.config.floatX) if cast_floats_to_floatX and x.dtype in ('float', 'float64', 'float32') else x

    if np.isscalar(initial_value):
        if shape is None:
            initial_value = np.array(initial_value)
        else:
            initial_value = np.zeros(shape)+initial_value
        initial_value = typecast(initial_value)
    elif hasattr(initial_value, '__call__'):
        assert shape is not None, "If you initialize with a function, you must provide a shape."
        initial_value = initial_value(shape)

    if isinstance(initial_value, np.ndarray):
        assert_compatible_shape(initial_value.shape, shape, name = name)
        variable = theano.shared(typecast(initial_value), name = name, borrow = True, allow_downcast=True)
        params = [variable]
        variable_shape = initial_value.shape
    elif isinstance(initial_value, Variable):
        assert name is None or initial_value.name == name, "Can't give name '%s' to an already-existing symbolic variable" % (name, )
        params = find_shared_ancestors(initial_value)
        # Note to self: possibly remove this constraint for things like factored weight matrices?
        if len(params)==1 and initial_value is params[0]:
            variable_shape = initial_value.get_value().shape
            assert_compatible_shape(variable_shape, shape, name = name)
        else:
            raise NotImplementedError("Can't yet get variable shape from base-params, though this can be done cheaply in "
                'Theano by compiling a function wholse input is the params and whose output is the shape.')
    elif initial_value is None:
        variable = None
        params = []
        variable_shape = None
    else:
        raise Exception("Don't know how to instantiate variable from %s" % initial_value)
    return variable, params, variable_shape


def create_shared_variable(initializer_fcn, shape = None, name = None, cast_floats_to_floatX = True):
    """
    :param initializer_fcn: Can be:
        - An array.  It may be cast to floatX.  It's verified with shape if shape is provided
        - A function which takes the shape and turns it into the array.
        - A scalar, in which case it's broadcase over shape.
    :param shape: Either a tuple or an integer
    :return: A shared variable, containing the numpy array returned by the initializer.
    """
    shared_var, _, _ = initialize_param(initializer_fcn, shape = shape, name = name, cast_floats_to_floatX=cast_floats_to_floatX)
    return shared_var


def assert_compatible_shape(actual_shape, desired_shape, name = None):
    """
    Return a boolean indicating whether the actual shape is compatible with the desired shape.  "None" serves as a wildcard.
    :param actual_shape: A tuple<int>
    :param desired_shape: A tuple<int> or None
    :return: A boolean

    examples (actual_desired, desired_shape : result)
    (1, 2), None: True        # Because None matches everything
    (1, 2), (1, None): True   # Because they have the same length, 1 matches 1 and 2 matches None
    (1, 2), (1, 3): False     # Because 2 != 3
    (1, 2, 1), (1, 2): False  # Because they have different lengths.
    """
    return desired_shape is None or len(actual_shape) == len(desired_shape) and all(ds is None or s==ds for s, ds in zip(actual_shape, desired_shape)), \
        "Actual shape %s%s did not correspond to specified shape, %s" % (actual_shape, '' if name is None else ' of %s' %(name, ), desired_shape)


normalize= lambda x, axis = None: x/(x.sum(axis=axis, keepdims = True) + 1e-9)

normalize_safely= lambda x, axis = None, degree = 1: x/((x**degree).sum(axis=axis, keepdims = True) + 1)**(1./degree)

<<<<<<< HEAD

=======
>>>>>>> a95fd2ae
def get_named_activation_function(activation_name):
    return {
            'softmax': lambda x: softmax(x, axis = -1),
            'sigm': tt.nnet.sigmoid,
            'sig': tt.nnet.sigmoid,
            'tanh': tt.tanh,
            'lin': lambda x: x,
            'exp': lambda x: tt.exp(x),
            'relu': lambda x: tt.maximum(x, 0),
            'rect-lin': lambda x: tt.maximum(0, x),
            'linear': lambda x: x,
            'softplus': lambda x: tt.nnet.softplus(x),
            'norm-relu': lambda x: normalize(tt.maximum(x, 0), axis = -1),
            'safenorm-relu': lambda x: normalize_safely(tt.maximum(x, 0), axis = -1),
            'balanced-relu': lambda x: tt.maximum(x, 0)*(2*(tt.arange(x.shape[-1]) % 2)-1),  # Glorot et al.  Deep Sparse Rectifier Networks
            'prenorm-relu': lambda x: tt.maximum(normalize_safely(x, axis = -1, degree = 2), 0),
            'linear': lambda x: x
            }[activation_name]<|MERGE_RESOLUTION|>--- conflicted
+++ resolved
@@ -170,10 +170,7 @@
 
 normalize_safely= lambda x, axis = None, degree = 1: x/((x**degree).sum(axis=axis, keepdims = True) + 1)**(1./degree)
 
-<<<<<<< HEAD
 
-=======
->>>>>>> a95fd2ae
 def get_named_activation_function(activation_name):
     return {
             'softmax': lambda x: softmax(x, axis = -1),
