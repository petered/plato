import numpy as np
from plato.interfaces.decorators import find_shared_ancestors
from plato.tools.basic import softmax
import theano
from theano import Variable
from theano.sandbox.cuda.rng_curand import CURAND_RandomStreams
from theano.sandbox.rng_mrg import MRG_RandomStreams
from theano.tensor.shared_randomstreams import RandomStreams
import theano.tensor as tt

__author__ = 'peter'


class MRG_RandomStreams_ext(MRG_RandomStreams):
    """
    Add some basic methods to MRG_randomstreams
    """

    def choice(self, a=2, p=None, size = None, replace = True):

        if isinstance(a, int):
            options = tt.arange(a)
        elif isinstance(a, (np.ndarray, tuple, list)):
            options = tt.constant(a)
        else:
            options=a

        if replace is False:
            assert p is None, 'Only supports uniform distributions right now'
            assert isinstance(size, int), 'Only supports vectors right now'
            assert options.ndim == 1, 'Only supports vector values'
            ixs = tt.argsort(self.uniform(size = options.shape))
            return options[ixs[:size]]
        else:
            assert len(a) == 2, 'Only support Bernoulli choices for now'
            assert size is not None, 'Please specify size!'
            ix = (self.uniform(size = size) < p).astype('int32')
            return options[ix]


def get_theano_rng(seed, rngtype = 'mrg'):
    """
    Helper for getting a theano random number generator.  How this is started depends on the form
    of the seed.

    :param seed: Can be:
        - An integer, in which case the random number generator is seeded with this..
        - None, in which case a random seed is chosen
        - A numpy random number generator, in which case we randomly select a seed from this.
        - A theano random number generator, in which case we just pass it through.
    :param rngtype: The type of random number generator to use.  Options are:
        - 'default': The default theano type (which seems to be slow)
        - 'mrg': The
    :return:
    """

    stream_types = {
        'mrg': MRG_RandomStreams_ext,
        'mrg-old': MRG_RandomStreams,
        'default': RandomStreams,
        'cuda': CURAND_RandomStreams
    }
    rng_con = stream_types[rngtype]

    if isinstance(seed, np.random.RandomState):
        return rng_con(seed.randint(1e9))
    elif isinstance(seed, int):
        return rng_con(seed)
    elif seed is None:
        return rng_con(np.random.randint(1e9))
    elif isinstance(seed, tuple(stream_types.values())):
        return seed
    else:
        raise Exception("Can't initialize a random number generator with %s" % (seed, ))


def initialize_param(initial_value, shape = None, name = None, cast_floats_to_floatX = True):
    """
    Takes care of the common stuff associated with initializing a parameter.  There are a few ways you may want to
    instantiate a parameter:
    - With a numpy array, in which case you'll want to make sure it's the appropriate shape.
    - With a scalar, in which case you just want a scalar shared variable.
    - With a scalar and a shape, in which case you want an array of that shape filled with the value of the scalar.
    - With a symbolic variable descenting from some other shared variable - this is the case when you want to tie
      parameters together, or make the bias be the result of a previous computation, etc.
    - With a function and shape, in which case the function should return an initial numpy array given the shape.
    - With None, which we take to mean that this was an optional variable that should not be included, so return None
      for variable, param, and shape.

    :param initial_value: An array, scalar, or symbolic variable.:
    :param shape: The shape that the variable should have.  None if it is already fully specified by initial_value.
        If shape is a tuple, elements of shape s can be:
        - integers: In which case, they mean (the dimension of in this direction shall be <s>
        - None: In which case, the initial_value must be defined as an array, and the array may have any shape along this axis.
    :param name: Optionally, the name for the shared variable.
    :return: (variable, param): Variable is the shared variable, and param is the associated parameter.  If you
        instantiated with scalar or ndarray, variable and param will be the same object.
    """

    if isinstance(shape, int):
        shape = (shape, )

    typecast = lambda x: x.astype(theano.config.floatX) if cast_floats_to_floatX and x.dtype=='float' else x

    if np.isscalar(initial_value):
        if shape is None:
            initial_value = np.array(initial_value)
        else:
            initial_value = np.zeros(shape)+initial_value
        initial_value = typecast(initial_value)
    elif hasattr(initial_value, '__call__'):
        assert shape is not None, "If you initialize with a function, you must provide a shape."
        initial_value = initial_value(shape)

    if isinstance(initial_value, np.ndarray):
        assert_compatible_shape(initial_value.shape, shape, name = name)
        variable = theano.shared(typecast(initial_value), name = name, borrow = True, allow_downcast=True)
        params = [variable]
        variable_shape = initial_value.shape
    elif isinstance(initial_value, Variable):
        assert name is None or initial_value.name == name, "Can't give name '%s' to an already-existing symbolic variable" % (name, )
        params = find_shared_ancestors(initial_value)
        # Note to self: possibly remove this constraint for things like factored weight matrices?
        if len(params)==1 and initial_value is params[0]:
            variable_shape = initial_value.get_value().shape
            assert_compatible_shape(variable_shape, shape, name = name)
        else:
            raise NotImplementedError("Can't yet get variable shape from base-params, though this can be done cheaply in "
                'Theano by compiling a function wholse input is the params and whose output is the shape.')
    elif initial_value is None:
        variable = None
        params = []
        variable_shape = None
    else:
        raise Exception("Don't know how to instantiate variable from %s" % initial_value)
    return variable, params, variable_shape


def create_shared_variable(initializer_fcn, shape = None, name = None):
    """
    :param initializer_fcn: A function that takes a shape and returns a numpy array.
    :param shape: Either a tuple or an integer
    :return: A shared variable, containing the numpy array returned by the initializer.
    """
    shared_var, _, _ = initialize_param(initializer_fcn, shape = shape, name = name)
    return shared_var


def assert_compatible_shape(actual_shape, desired_shape, name = None):
    """
    Return a boolean indicating whether the actual shape is compatible with the desired shape.  "None" serves as a wildcard.
    :param actual_shape: A tuple<int>
    :param desired_shape: A tuple<int> or None
    :return: A boolean

    examples (actual_desired, desired_shape : result)
    (1, 2), None: True        # Because None matches everything
    (1, 2), (1, None): True   # Because they have the same length, 1 matches 1 and 2 matches None
    (1, 2), (1, 3): False     # Because 2 != 3
    (1, 2, 1), (1, 2): False  # Because they have different lengths.
    """
    return desired_shape is None or len(actual_shape) == len(desired_shape) and all(ds is None or s==ds for s, ds in zip(actual_shape, desired_shape)), \
        "Actual shape %s%s did not correspond to specified shape, %s" % (actual_shape, '' if name is None else ' of %s' %(name, ), desired_shape)


normalize= lambda x, axis = None: x/(x.sum(axis=axis, keepdims = True) + 1e-9)

normalize_safely= lambda x, axis = None, degree = 1: x/((x**degree).sum(axis=axis, keepdims = True) + 1)**(1./degree)




def get_named_activation_function(activation_name):
    return {
            'softmax': lambda x: softmax(x, axis = -1),
            'sigm': tt.nnet.sigmoid,
            'sig': tt.nnet.sigmoid,
            'tanh': tt.tanh,
            'lin': lambda x: x,
            'exp': lambda x: tt.exp(x),
            'relu': lambda x: tt.maximum(x, 0),
<<<<<<< HEAD
            'rect-lin': lambda x: tt.maximum(0, x),
            'linear': lambda x: x,
            'softplus': lambda x: tt.nnet.softplus(x),
            'norm-relu': lambda x: normalize(tt.maximum(x, 0), axis = -1),
            'safenorm-relu': lambda x: normalize_safely(tt.maximum(x, 0), axis = -1),
            'balanced-relu': lambda x: tt.maximum(x, 0)*(2*(tt.arange(x.shape[-1]) % 2)-1),  # Glorot et al.  Deep Sparse Rectifier Networks
            'prenorm-relu': lambda x: tt.maximum(normalize_safely(x, axis = -1, degree = 2), 0)
=======
            'linear': lambda x: x
>>>>>>> b6d44ccc
            }[activation_name]<|MERGE_RESOLUTION|>--- conflicted
+++ resolved
@@ -179,7 +179,6 @@
             'lin': lambda x: x,
             'exp': lambda x: tt.exp(x),
             'relu': lambda x: tt.maximum(x, 0),
-<<<<<<< HEAD
             'rect-lin': lambda x: tt.maximum(0, x),
             'linear': lambda x: x,
             'softplus': lambda x: tt.nnet.softplus(x),
@@ -187,7 +186,5 @@
             'safenorm-relu': lambda x: normalize_safely(tt.maximum(x, 0), axis = -1),
             'balanced-relu': lambda x: tt.maximum(x, 0)*(2*(tt.arange(x.shape[-1]) % 2)-1),  # Glorot et al.  Deep Sparse Rectifier Networks
             'prenorm-relu': lambda x: tt.maximum(normalize_safely(x, axis = -1, degree = 2), 0)
-=======
             'linear': lambda x: x
->>>>>>> b6d44ccc
             }[activation_name]