--- conflicted
+++ resolved
@@ -168,8 +168,6 @@
 normalize_safely= lambda x, axis = None, degree = 1: x/((x**degree).sum(axis=axis, keepdims = True) + 1)**(1./degree)
 
 
-
-
 def get_named_activation_function(activation_name):
     return {
             'softmax': lambda x: softmax(x, axis = -1),
@@ -185,10 +183,6 @@
             'norm-relu': lambda x: normalize(tt.maximum(x, 0), axis = -1),
             'safenorm-relu': lambda x: normalize_safely(tt.maximum(x, 0), axis = -1),
             'balanced-relu': lambda x: tt.maximum(x, 0)*(2*(tt.arange(x.shape[-1]) % 2)-1),  # Glorot et al.  Deep Sparse Rectifier Networks
-<<<<<<< HEAD
             'prenorm-relu': lambda x: tt.maximum(normalize_safely(x, axis = -1, degree = 2), 0)
-=======
-            'prenorm-relu': lambda x: tt.maximum(normalize_safely(x, axis = -1, degree = 2), 0),
             'linear': lambda x: x
->>>>>>> b40a82ef
             }[activation_name]