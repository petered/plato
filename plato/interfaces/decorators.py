<<<<<<< HEAD
from functools import partial
import inspect
import logging
from abc import abstractproperty, abstractmethod
from general.local_capture import CaptureLocals, LocalsNotCapturedError
from theano.compile.sharedvalue import SharedVariable
from theano.gof.graph import Variable
import theano.tensor as tt
from theano.tensor.type import TensorType
import theano
import numpy as np
from theano.updates import OrderedUpdates

"""
It is better not to look at the things happening in here.  It's beautiful on the outside but not on the inside.
All you need to know is this:

You can decorate a symbolic function, method, or callable class with the following decorators:

@symbolic_stateless: If the function just returns a single variable and does not update state.
@symbolic_updater: If the function returns only state updates.
@symbolic_standard: If the function returns (outputs, updates) as a tuple.

A decorated function has methods bound to it which allow it to be compiled and called in a standard format.
These methods are described in the ISymbolicFunction interface below.
"""

__author__ = 'peter'


ENABLE_OMNISCENCE = False
# This is false by defaut, due to a potential error it can cause in theano.
# See: https://groups.google.com/forum/#!topic/theano-users/tQC8UjiAwWY


class ISymbolicFunction(object):

    def compile(self, **kwargs):
        """
        :return: A compiled version of function that takes and returns numpy arrays.

        Note: Compilation actually happens the first time the function is called, because it needs the inputs to tell it
        what kind of symbolic variables to instatiate.
        """

    @abstractproperty
    def symbolic_stateless(self):
        """
        :return: A function of the form:
            out = fcn(in_0, in_1, ...)
            Where out and in are tensors.  If the function cannot be cast to this form (for instance because it returns
            multiple outputs or updates) an exception will be raised when it is called.
        """

    @abstractproperty
    def symbolic_standard(self):
        """
        :return: A function of the form:
            (out_0, out_1, ...), ((shared_0, new_shared_0), (shared_1, new_shared_1), ...) = fcn(in_0, in_1, ...)
            Where all variables are symbolic, and shared_x variables are theano shared variables.
        """

    @abstractmethod
    def __call__(self, *args, **kwargs):
        """
        Call the function as it was defined, but do input/output type checking to confirm that it was implemented correctly
        """

    @abstractproperty
    def original(self):
        """
        Returns the original decorated function/method/class
        """

    @abstractmethod
    def locals(self):
        """
        Return a dictionary of variables INSIDE the symbolic funciton, at the time the return statement
        is executed.  This can be useful for debugging.
        """


class BaseSymbolicFunction(ISymbolicFunction):

    IS_DYNAMIC_CLASS = False

    def __new__(cls, *args, **kwargs):

        obj = object.__new__(cls)

        if issubclass(cls, BaseSymbolicFunction) and cls.IS_DYNAMIC_CLASS:
            # We're dealing with a callable class.  Since the decorated class can have its own
            # __init__ method, we need to sneakily call our own __init__ from here.

            BaseSymbolicFunction.__init__(obj, fcn = obj, instance = None)
        return obj

    def __init__(self, fcn, instance = None):

        self._fcn = fcn
        self._instance = instance
        self._locals = None
        self._dispatched_symbolic_methods = {}
        # Ok, there're basically 5 situations:
        # 1: This is an ordinary function
        #    inspect.isfunction: True
        #    instance is None
        # 2: This is a method before it has been bound to a class.
        #    inspect.isfunction: True
        #    instance is None
        #    The result of this seems to be discarded.
        # 3: This is a method
        #    inspect.isfunction: True
        #    instance is an object with class of the decorated method
        # 4: This is the __call__ function, which is decorated when its parent
        #    class is decorated.
        # 5: This is a decorated class
        #    inspect.isfunction: False
        #    instance is None
        #    IS_DYNAMIC_CLASS True
        # 6: This is a modified-format call of one of the above.
        #    inspect.isfunction: False
        #    instance: None

        # We need to distinguish between these situations, because locals need to be found
        # differently in each case.

        is_function = inspect.isfunction(fcn)
        is_method = inspect.ismethod(fcn)
        has_instance = instance is not None
        is_callable_class = hasattr(fcn, 'IS_DYNAMIC_CLASS') and fcn.IS_DYNAMIC_CLASS

        key = (is_function, is_method, has_instance, is_callable_class)

        if key == (False, False, False, False):
            raise Exception('I think you have to remove the decorator on some child of %s' % fcn._fcn.im_class.__name__)

        this_is_a = {
            (True, False, False, False): 'function',
            (False, True, False, False): 'reformat',
            (False, False, False, True): 'callable_class',
            (False, True, True, False): 'method',
            (True, False, True, False): 'method'
            }[key]
        self._type = this_is_a

    def _assert_is_tensor(self, arg, name):
        if not isinstance(arg, Variable):
            raise SymbolicFormatError('%s of function %s should have been a tensor, but was %s' % (name, self._fcn, arg))

    def _assert_all_tensors(self, args, name):
        if not (isinstance(args, (list, tuple)) and all(isinstance(arg, Variable) for arg in args)):
            raise SymbolicFormatError('%s of %s must a list/tuple of tensors.  They were %s instead' % (name, self._fcn, args, ))

    def _assert_all_updates(self, updates):
        if not (isinstance(updates, OrderedUpdates) or (isinstance(updates, list) and all(isinstance(up, tuple) and len(up)==2 for up in updates) and
                all(isinstance(old, SharedVariable) and isinstance(new, Variable) for old, new in updates))):
            raise SymbolicFormatError('Updates from %s must be a list of 2-tuples of (shared_variable, update_tensor).  It was %s instead.  Did you forget to compile your function?' % (self._fcn, updates, ))

    def _assert_standard_return(self, return_val):
        if isinstance(return_val, SymbolicReturn):  # It's been checked already, you're clear.
            return
        else:  # Possibly remove this entirely and only allow SymbolicReturn
            if not (isinstance(return_val, tuple) and len(return_val)==2):
                raise SymbolicFormatError('Function %s was expected to return a 2-tuple of (outputs, updates) but returned %s instead' % (self._fcn, return_val))
            outputs, updates = return_val
            self._assert_all_tensors(outputs, 'Outputs')
            self._assert_all_updates(updates)

    def __get__(self, instance, owner):
        # What's going on here:
        # self is an ISymbolicFunction that wrapps a method - it is created at the time the class is, before
        # any object is instantiated.  Every time the method is requested from an instantiated object, this
        # function is called.  This function has 2 jobs: 1: Make sure the dispatched method is a symbolic function
        # of the same type as this (e.g. StatelessSymbolicFunction).  2: Make sure that each time the method is
        # requested for a particular instance, we return the same method.  2 is important for (a) efficiency - there's
        # no reason to create a separate object every time we want to get the method, and (b) debugging - because we
        # attach the local variables to the method, and want to get them later, so the returned method better have
        # the same address every time we request it.
        if instance in self._dispatched_symbolic_methods:
            # The caching is necessary for the .locals() method to work - we need to make
            # sure we're returning the same object every time a method is requested.
            dispatched_symbolic_method = self._dispatched_symbolic_methods[instance]
        else:
            dispatched_symbolic_method = self.__class__(self._fcn, instance=instance)
            self._dispatched_symbolic_methods[instance] = dispatched_symbolic_method
        return dispatched_symbolic_method

    def compile(self, **kwargs):
        return AutoCompilingFunction(self, **kwargs)

    def __call__(self, *args, **kwargs):
        """
        This function wraps a symbolic function.  Its job is to check that the format of the inputs/outputs are what we
        expect them to be, and also to capture the values of internal variables for inspection purposes, if we've
        enabled "omniscence".  If you're here because you're inspecting a stack-trace, you can probably just ignore this
        function.
        """

        self._check_inputs(*args, **kwargs)

        if self._instance is not None:  # Method calls - you need to pass the function
            args = (self._instance, )+args

        if ENABLE_OMNISCENCE:
            captor = CaptureLocals()
            with captor:
                return_val = self._fcn(*args, **kwargs)
            try:
                self._locals = captor.get_captured_locals()
            except LocalsNotCapturedError:
                logging.critical('Failed to capture locals for function %s.  This can happen when you call from debugger.' % (self._fcn, ))
        else:
            return_val = self._fcn(*args, **kwargs)

        self._check_outputs(return_val)
        return return_val

    @abstractmethod
    def _check_inputs(self, *args, **kwargs):
        pass

    @abstractmethod
    def _check_outputs(self, *args, **kwargs):
        pass

    def locals(self):
        if self._type in ('function', 'method'):
            local_vars = self._locals
        elif self._type == 'callable_class':
            local_vars = self.__call__._locals
        elif self._type == 'reformat':
            local_vars = self._fcn.__self__.locals()
        else:
            raise Exception('Unexpected type: %s' % (self._type))
        assert local_vars is not None, 'You tried to retrieve locals, but they are not available.  Have you called the function yet?'
        return LocalsContainer(local_vars)

    @abstractproperty
    def original(self):
        return self._fcn

    def get_decorated_type(self):
        return self._type


class LocalsContainer(object):
    """
    Just a dict that you can also reference by field.
    """

    def __init__(self, local_vars):
        for k, v in local_vars.iteritems():
            setattr(self, k, v)
        self._local_vars = local_vars

    def items(self):
        return self._local_vars.items()

    def iteritems(self):
        return self._local_vars.iteritems()

    def keys(self):
        return self._local_vars.keys()

    def values(self):
        return self._local_vars.values()

    def __getitem__(self, item):
        return self._local_vars[item]


class SymbolicStatelessFunction(BaseSymbolicFunction):
    """
    Use this to decorate a symbolic fcntion of the form:
    out = fcn(in_0, in_1, ...)    OR
    (out_0, out_1, ...) = fcn(in_0, in_1, ...)
    """

    def _check_inputs(self, *args, **kwargs):
        # TODO: Need to check inputs only if trying to compile as a theano function.
        # Previously we checked with the following lines that all inputs were symbolic:
        #   self._assert_all_tensors(args, 'Arguments')
        #   self._assert_all_tensors(kwargs.values(), 'Keyword Arguments')
        # ... But we've lifted that constraint - sometimes you want inputs defined at compile time.
        pass

    def _check_outputs(self, out):
        self._assert_is_tensor(out, 'Output')

    @property
    def symbolic_stateless(self):
        return self

    @property
    def symbolic_standard(self):
        return SymbolicStandardFunction(self._standard_function)

    def _standard_function(self, *args, **kwargs):
        out = self(*args, **kwargs)
        return (out, ), []


class SymbolicUpdateFunction(BaseSymbolicFunction):

    def _check_inputs(self, *args, **kwargs):
        pass

    def _check_outputs(self, out):
        self._assert_all_updates(out)

    @property
    def symbolic_stateless(self):
        raise Exception("Tried to get the symbolic_stateless function from an %s\n, which is a SymbolicUpdateFunction. - "
            "This won't work because updaters have state.")

    @property
    def symbolic_standard(self):
        return SymbolicStandardFunction(self._standard_function)

    def _standard_function(self, *args, **kwargs):
        updates = self(*args, **kwargs)
        return (), updates


class SymbolicStandardFunction(BaseSymbolicFunction):

    def _check_inputs(self, *args, **kwargs):
        pass

    def _check_outputs(self, out):
        self._assert_standard_return(out)

    @property
    def symbolic_standard(self):
        return self

    @property
    def symbolic_stateless(self):
        return SymbolicStatelessFunction(self._stateless_function)

    def _stateless_function(self, *args, **kwargs):
        outputs, updates = self._fcn(*args, **kwargs)
        assert len(updates)==0, "You tried to call %s as a stateless function, but it returns updates, so this can't be done." \
            % self._fcn
        assert len(outputs)==1, "You tried to call %s as a stateless function, but it returns multiple outputs, so this can't be done." \
            % self._fcn
        out, = outputs
        return out


class SymbolicSingleOutSingleUpdate(BaseSymbolicFunction):

    def _check_inputs(self, *args, **kwargs):
        pass

    def _check_outputs(self, out):
        assert len(out) == 2, 'Output must consist of tensor, update'
        var, up = out
        self._assert_is_tensor(out)
        self._assert_all_updates([up])

    @property
    def symbolic_standard(self):
        raise NotImplementedError("Not done yet.  Need to refactor this whole thing anyway.")

    @property
    def symbolic_stateless(self):
        raise Exception("Cannot be caset to a stateless function")


class SymbolicSingleOutputUpdater(BaseSymbolicFunction):

    def _check_inputs(self, *args, **kwargs):
        pass

    def _check_outputs(self, out):
        assert len(out) == 2, 'Output must consist of tensor, update'
        var, up = out
        self._assert_is_tensor(var, 'Output')
        self._assert_all_updates(up)

    @property
    def symbolic_standard(self):
        raise NotImplementedError("Not done yet.  Need to refactor this whole thing anyway.")

    @property
    def symbolic_stateless(self):
        raise Exception("Cannot be caset to a stateless function")


# TODO: Obviously the code in here is terrible.  Refactor it to So that there's only one
# SymbolicFunction class which takes format as an argument.  See branch redecoration
# TODO: Add option for "required fixed args": arguments that must be defined at compile time.
# Maybe like partial_symbolic_stateless(fixed_args = ['alpha', 'beta'])
# or symbolic_stateless.partial(fixed_args = ['alpha', 'beta'])

def symbolic_stateless(fcn):
    return _decorate_anything(SymbolicStatelessFunction, fcn)


def symbolic_standard(fcn):
    return _decorate_anything(SymbolicStandardFunction, fcn)


def symbolic_updater(fcn):
    return _decorate_anything(SymbolicUpdateFunction, fcn)


def symbolic_single_out_single_update(fcn):
    return _decorate_anything(SymbolicSingleOutSingleUpdate, fcn)


def symbolic_single_output_updater(fcn):
    return _decorate_anything(SymbolicSingleOutputUpdater, fcn)


def _decorate_anything(symbolic_function_class, callable_thing):
    """
    Decorate a callable thing as with a symbolic decorator

    # Cases to consider:
    # 1) Function: called directly with instance = None
    # 2) Method: Called from __get__ when the method is requested.  instance is the object to which the method is bound
    # 3) Callable class:
    """
    if inspect.isclass(callable_thing): # Case 3: Class with __call__ method
        return _decorate_callable_class(symbolic_function_class = symbolic_function_class, callable_class = callable_thing)
    else:  # Cases 1 and 2: Function or method
        return symbolic_function_class(callable_thing)


def _decorate_callable_class(symbolic_function_class, callable_class):

    assert hasattr(symbolic_function_class, '__call__'), "If you decorate a class with a symbolic decorator, it must "\
        "be callable.  If there's a specific method you want to decorate, decorate that instead."

    # Strategy 1: Return a new constructor that dynamically binds the function_type as a base-class when the object
    # is instantiated. (Now defunct - see git log if you want)

    # Strategy 2: Bind the function_type as a base-class to the class - the __new__ method of function_type will then be
    # called when the object is instantiated.
    class CallableSymbolicFunction(callable_class, symbolic_function_class):
        """
        This is a dynamic class that binds together the callable class with the symbolic function.  The idea is to make
        the callable class comply to the ISymbolicFunction interface.
        """

        IS_DYNAMIC_CLASS = True

        # Also decorate the __call__ method, so that type checking is done.
        __call__ = symbolic_function_class(callable_class.__call__)

        def __init__(self, *args, **kwargs):
            callable_class.__init__(self, *args, **kwargs)

        original = callable_class

    return CallableSymbolicFunction


class SymbolicFormatError(Exception):
    pass


class AutoCompilingFunction(object):
    """
    Given a Symbolic function, turn it into a compiled function that will accept and return numpy arrays.

    Actual compilation happens on the first use of the function, since it needs to see the arguments in order to
    instantiate the input tensors.
    """

    def __init__(self, fcn, cast_floats_to_floatX = True, mode = 'test_and_run', fixed_args = None, debug_getter = None):
        """
        :param fcn: A symbolic function (decorated with one of the above decorators)
        :param cast_floats_to_floatX: Case all floats to the global float type (define this in ~/.theanorc).
        :param mode: There are 3 modes:
            'run': Just compile and run - use this if you're confident in your code and just want to go.
            'test_and_run': Same as run, but you pass through test values once before compilation.  This lets you
                catch all sorts of errors.  You can also view test values by placing breakpoints, and viewing the
                value var.tag.test_value where var is some tensor variable.
            'debug': Never compile - just keep passing through test values.  This is basically like running the code
                in numpy, except to see variable values, you have to go var.tag.test_value
        :param fixed_args: A dict<arg_name: arg_value> of fixed arguments to the function.
        :return:
        """
        assert isinstance(fcn, ISymbolicFunction), 'You must pass a symbolic function.  Decorate it!'
        if mode == 'tr':
            mode = 'test_and_run'
        assert mode in ('run', 'test_and_run', 'debug', 'omniscent')

        self._fcn_class = type(fcn)
        self._fcn = fcn if fixed_args is None else partial(fcn, **fixed_args)
        self._format = format
        self._compiled_fcn = None
        self._cast_floats_to_floatX = cast_floats_to_floatX
        self._mode = mode
        self._debug_values = None
        self._debug_variable_getter = None
        self._debug_values = None

        self._callbacks = []
        if debug_getter is not None:
            self.set_debug_variables(debug_getter)
        if mode in ('test_and_run', 'debug', 'omniscent'):
            theano.config.compute_test_value = 'warn'
            __builtins__['showloc'] = show_all_locals
            __builtins__['locinfo'] = get_local_info

    def __call__(self, *args):
        """
        :param args, kwargs are the arguments that would go into fcn, but as real numpy arrays instead of symbols
        returns the result, in numpy arrays.
        """

        if self._compiled_fcn is None:

            d2t = partial(_data_to_tensor, cast_floats_to_floatx = self._cast_floats_to_floatX, test = self._mode in ('test_and_run', 'debug', 'omniscent'))

            tensor_args = [d2t(arg) for arg in args]

            return_value = self._fcn(*tensor_args)
            if issubclass(self._fcn_class, SymbolicStatelessFunction):
                outputs = return_value
                updates = []
            elif issubclass(self._fcn_class, SymbolicStandardFunction):
                outputs, updates = return_value
            elif issubclass(self._fcn_class, SymbolicUpdateFunction):
                outputs = ()
                updates = return_value
            elif issubclass(self._fcn_class, SymbolicSingleOutSingleUpdate):
                output, update = return_value
                outputs = (output, )
                updates = [update]
            elif issubclass(self._fcn_class, SymbolicSingleOutputUpdater):
                output, updates = return_value
                outputs = (output, )
            else:
                raise Exception("Get OUT!")

            # Now - check the trace variables.  If any of them are ancestors of the outputs,
            # add themj

            self._there_are_debug_variables = self._debug_variable_getter is not None or len(_TRACE_VARIABLES) > 0
            if self._there_are_debug_variables:

                all_debug_variables = {}
                self._single_output = not isinstance(outputs, (list, tuple))
                if self._single_output:
                    outputs = (outputs, )

                # Setup debug variables
                if self._debug_variable_getter is not None:
                    fetched_debug_variables = self._debug_variable_getter()
                    filtered_debug_variables = {k: v for k, v in fetched_debug_variables.iteritems() if isinstance(v, Variable)}
                    assert len(filtered_debug_variables) > 0, 'debug_variable_getter did not return any symbolic variables.' \
                        'It returned %s' % (filtered_debug_variables, )
                    all_debug_variables.update(filtered_debug_variables)

                # Add trace variables
                if len(_TRACE_VARIABLES) > 0:
                    # Find all trace variables that are ancestors of the output/updates
                    out_and_up = outputs + tuple(new for old, new in updates)
                    # all_ancestors = set().union(*[find_all_ancestors(v) for v in out_and_up])
                    all_leaves = set().union(*[find_leaf_ancestors(v) for v in out_and_up])

                    # Now we need to make sure the trace variables actually belong to this function.
                    # The set of leaf ancestors to the trace variables should be a subset of the leaf-ancestors to the outputs/updates.
                    # trace_variables = {name: var for name, var in _TRACE_VARIABLES.iteritems() if find_leaf_ancestors(var).issubset(all_leaves)}
                    def computable_by_given_inputs(var, given_inputs):
                        """
                        Return True if the symbolic variable var depends only on the provided inputs, shared variables and constants
                        """
                        all_leaf_ancestors = find_leaf_ancestors(var)
                        ancestors_are_computable = [(a in given_inputs) or isinstance(a, SharedVariable) or isinstance(a, tt.Constant) for a in all_leaf_ancestors]
                        return all(ancestors_are_computable)

                    trace_variables = {name: var for name, var in _TRACE_VARIABLES.iteritems() if computable_by_given_inputs(var, given_inputs = all_leaves)}
                    # TODO: Fix.  We still have problems with accepting teave variables that don't belong.

                    # Maybe check for name conflicts here?
                    all_debug_variables.update(trace_variables)
                    for name in trace_variables:
                        if name in _TRACE_CALLBACKS:
                            self._callbacks.append(_TRACE_CALLBACKS[name])

                # There may be some non-symbolic variables in the mix (like self).  We just filter these out.

                self._debug_variable_keys = all_debug_variables.keys()
                outputs_and_internals = tuple(outputs)+tuple(all_debug_variables.values())
                self._compiled_fcn = theano.function(inputs = tensor_args, outputs = outputs_and_internals, updates = updates, allow_input_downcast=self._cast_floats_to_floatX)
            elif self._mode == 'debug':  # Never compile - just keep passing through test values
                for (shared_var, new_val) in updates:  # Need to manually update shared vars
                    try:
                        shared_var.set_value(new_val.tag.test_value)
                    except AttributeError as err:
                        if err.message == "scratchpad instance has no attribute 'test_value'":
                            print 'Check - are you using randomstreams instead of shared_randomstreams?'
                        raise
                return [o.tag.test_value for o in outputs] if isinstance(outputs, (list, tuple)) else outputs.tag.test_value
            else:
                self._compiled_fcn = theano.function(inputs = tensor_args, outputs = outputs, updates = updates, allow_input_downcast=self._cast_floats_to_floatX)

        # Now, run the actual numeric function!
        if self._there_are_debug_variables:
            all_out = self._compiled_fcn(*args)
            self._debug_values = {k: v for k, v in zip(self._debug_variable_keys, all_out[-len(self._debug_variable_keys):])}
            _TRACE_VALUES.update(self._debug_values)
            numeric_output = all_out if len(self._debug_variable_keys) == 0 else all_out[:-len(self._debug_variable_keys)]
            if self._single_output:
                numeric_output, = numeric_output
        else:
            numeric_output = self._compiled_fcn(*args)

        for c in self._callbacks:
            c()

        return numeric_output

    def set_debug_variables(self, callback):
        """
        Define a callback that is called AFTER the graph is constructed.
        The callback should be of the form:

            dict<str: Variable> = callback()

        Where str is the name of each element, and Variables are symbolic variables
        linked to the graph.  After calling the function, you can retrieve the arrays
        associated with these variables through the method get_debug_values().

        You can also provide 'locals' as a callback.  In this case, the debug variables will be
        the locals of the symbolic function.
        """
        assert self._debug_variable_getter is None, 'You tried to set debug variables twice.  This remains ' \
            'banned until someone can provide a good reason for allowing it.'
        assert self._compiled_fcn is None, 'You can only set debug variables before the first call to this function.'
        if callback == 'locals':
            callback = self._fcn.locals
        elif callback == 'locals+class':
            callback = lambda: dict(self._fcn.locals().items() + [('self.'+k, v) for k, v in self._fcn.locals()['self'].__dict__.iteritems()])
        else:
            assert inspect.isfunction(callback), 'You can either provide a callback returning locals, or a string in ' \
                '{"locals", "class", "locals+class"}.  "%s" is not a valid argument.' % (callback, )

        self._debug_variable_getter = callback

    def get_debug_values(self):
        if self._debug_values is None:
            if self._debug_variable_getter is None:
                raise Exception('You need to define debug variables before requesting debug values.\n'
                    'See AutoCompilingFunction.set_debug_variables()')
            elif self._compiled_fcn is None:
                raise Exception('You need to run this function at lest once before requesting debug values')
            elif self._mode != 'omniscent':
                raise Exception("Function must be compiled in 'omniscent' mode to view debug variables.  It's in %s mode." % self._mode)
            else:
                raise Exception("I don't know why you're not getting an answer")
        return self._debug_values

    def add_callback(self, fcn):
        self._callbacks.append(fcn)

    def locals(self):
        return self._fcn.locals()

    @property
    def symbolic(self):
        """ Return the symbolic function """
        return self._fcn


def _is_symbol_or_value(var):
    return isinstance(var, tt.TensorType) or isinstance(var, np.ndarray) or np.isscalar(var)


def _data_to_tensor(data, name = None, cast_floats_to_floatx = True, test = True):
    # TODO:
    ndim = 0 if np.isscalar(data) else data.ndim

    is_dtype = lambda x, dtype: isinstance(x, dtype) or isinstance(x, np.ndarray) and x.dtype == dtype

    # Need to also downcast ints to int32 if floatX is float32, otherwise things like int_array.mean() return float64
    # objects, which (a) slows things down and (b) causes an error when you try to update 32-bit shared variabkles
    # with 64 bit values.

    dtype = \
        theano.config.floatX if (cast_floats_to_floatx and is_dtype(data, float)) else \
        'int32' if (cast_floats_to_floatx and theano.config.floatX == 'float32' and is_dtype(data, int)) else \
        'int64' if isinstance(data, (bool, int)) else \
        'float64' if isinstance(data, float) else \
        'int8' if data.dtype==bool else \
        data.dtype
    tensor = TensorType(dtype, (None, )*ndim)(name)
    if test:
        tensor.tag.test_value = data.astype(dtype) if isinstance(data, np.ndarray) else np.array(data).astype(dtype)
    return tensor


def show_all_locals():
    locals_of_calling_frame = inspect.currentframe().f_back.f_locals
    print '=== Locals ==='
    for k, v_info in get_local_info(locals_of_calling_frame).iteritems():
        print '%s = %s' % (k, v_info)
    print '--------------'


def get_local_info(locals_of_calling_frame=None):
    if locals_of_calling_frame is None:
        locals_of_calling_frame = inspect.currentframe().f_back.f_locals
    info = {k: var_info(v) for k, v in locals_of_calling_frame.iteritems()}
    return info


def var_info(var):

    if isinstance(var, Variable) and hasattr(var.tag, 'test_value'):
        return '%s with test_value = %s' % (str(var), var_info(var.tag.test_value))
    elif isinstance(var, SharedVariable):
        return 'Shared %s value = %s' % (str(var), var_info(var.get_value()))
    elif isinstance(var, np.ndarray):
        return array_info(var)
    else:
        return str(var)


def array_info(arr):
    if arr.size <= 10:
        return '%s(%s)' % (arr.__class__.__name__, str(arr).replace('\n', ', '))
    elif arr.size <= 200000:
        return '%s of shape %s in %s<=arr<=%s' % (arr.__class__.__name__, arr.shape, np.min(arr), np.max(arr))
    else:
        return '%s of shape %s' % (arr.__class__.__name__, arr.shape, )


def find_shared_ancestors(variable):
    """
    Given a variable, return a list of all shared variables that it depends upon.  This can be useful for
    finding the parameters to update when trying to optimize this variable in some way.
    :param variable: A theano variable
    :return: A list of SharedVariables.
    """
    if isinstance(variable, SharedVariable):
        return [variable]
    else:
        return list(set(sum([find_shared_ancestors(p) for p in variable.get_parents()], [])))


def find_all_ancestors(variable, memo = None):
    """
    Return a set including the all ancestors of the given variable
    :param variable: A Theano Tensor
    :return: A set containing all ancestors, including the given variable.
    """

    if memo is None:
        memo = set()

    memo.add(variable)

    for p in variable.get_parents():
        if p not in memo:
            find_all_ancestors(p, memo = memo)

    return memo


def find_leaf_ancestors(variable):
    all_ancestors = find_all_ancestors(variable)
    leaf_ancestors = {var for var in all_ancestors if len(var.get_parents()) == 0}
    return leaf_ancestors


class SymbolicReturn(object):

    def __init__(self, outputs = (), updates = []):
        if not (isinstance(outputs, (list, tuple)) and all(isinstance(out, Variable) for out in outputs)):
            raise SymbolicFormatError('Outputs must a tuple of tensors.  They were %s instead' % (outputs, ))
        if not (isinstance(updates, list) and all(len(up)==2 for up in updates) and
                all(isinstance(old, SharedVariable) and isinstance(new, Variable) for old, new in updates)):
            raise SymbolicFormatError('Updates must be a list of 2-tuples of (shared_variable, update_tensor).  We got %s instead' % (updates, ))
        self.outputs = tuple(outputs) if not isinstance(outputs, tuple) else outputs
        self.updates = updates

    def __iter__(self):
        return (self.outputs, self.updates).__iter__()


_TRACE_VARIABLES = {}  # A dict of trace-variable-name: Trace Variable
_TRACE_VALUES = {}  # A dict of trace variable name: Most recently computed value
_TRACE_CALLBACKS = {}  # A dict of trace-variable-name: Callback to call after trace ver is used.


def get_tdb_traces():
    return _TRACE_VALUES


def printit(var_name, var_val):
    print '%s: %s' % (var_name, var_val)


def tdb_trace(var, name = None, callback = None):
    if name is None:
        # TODO: Get default by sneakily grabbing name from calling scope.
        name = str(var)
    _TRACE_VARIABLES[name] = var
    if callback is not None:
        _TRACE_CALLBACKS[name] = callback


def tdbprint(var, name):
    tdb_trace(var, name, callback = lambda: printit(var_name = name, var_val = _TRACE_VALUES[name]))


def set_enable_omniscence(state):
    """
    When ENABLE_OMNISCENCE is True, we do some weird things to the profiler to allow us to retrieve
    internal variables for debugging purposes.  Generally, this is harmless, but it seems that on occasion

    The error that happens in Theano is an AssertionError in vm.py
    assert c0 == sys.getrefcount(node_n_inputs)
    If you get this, just set_enable_omniscence(False).

    :param state: False to disable omniscence.
    """
    global ENABLE_OMNISCENCE
    ENABLE_OMNISCENCE = state
=======
from plato.core import *  # For backwards compatibility
>>>>>>> b40a82ef
<|MERGE_RESOLUTION|>--- conflicted
+++ resolved
@@ -1,831 +1 @@
-<<<<<<< HEAD
-from functools import partial
-import inspect
-import logging
-from abc import abstractproperty, abstractmethod
-from general.local_capture import CaptureLocals, LocalsNotCapturedError
-from theano.compile.sharedvalue import SharedVariable
-from theano.gof.graph import Variable
-import theano.tensor as tt
-from theano.tensor.type import TensorType
-import theano
-import numpy as np
-from theano.updates import OrderedUpdates
-
-"""
-It is better not to look at the things happening in here.  It's beautiful on the outside but not on the inside.
-All you need to know is this:
-
-You can decorate a symbolic function, method, or callable class with the following decorators:
-
-@symbolic_stateless: If the function just returns a single variable and does not update state.
-@symbolic_updater: If the function returns only state updates.
-@symbolic_standard: If the function returns (outputs, updates) as a tuple.
-
-A decorated function has methods bound to it which allow it to be compiled and called in a standard format.
-These methods are described in the ISymbolicFunction interface below.
-"""
-
-__author__ = 'peter'
-
-
-ENABLE_OMNISCENCE = False
-# This is false by defaut, due to a potential error it can cause in theano.
-# See: https://groups.google.com/forum/#!topic/theano-users/tQC8UjiAwWY
-
-
-class ISymbolicFunction(object):
-
-    def compile(self, **kwargs):
-        """
-        :return: A compiled version of function that takes and returns numpy arrays.
-
-        Note: Compilation actually happens the first time the function is called, because it needs the inputs to tell it
-        what kind of symbolic variables to instatiate.
-        """
-
-    @abstractproperty
-    def symbolic_stateless(self):
-        """
-        :return: A function of the form:
-            out = fcn(in_0, in_1, ...)
-            Where out and in are tensors.  If the function cannot be cast to this form (for instance because it returns
-            multiple outputs or updates) an exception will be raised when it is called.
-        """
-
-    @abstractproperty
-    def symbolic_standard(self):
-        """
-        :return: A function of the form:
-            (out_0, out_1, ...), ((shared_0, new_shared_0), (shared_1, new_shared_1), ...) = fcn(in_0, in_1, ...)
-            Where all variables are symbolic, and shared_x variables are theano shared variables.
-        """
-
-    @abstractmethod
-    def __call__(self, *args, **kwargs):
-        """
-        Call the function as it was defined, but do input/output type checking to confirm that it was implemented correctly
-        """
-
-    @abstractproperty
-    def original(self):
-        """
-        Returns the original decorated function/method/class
-        """
-
-    @abstractmethod
-    def locals(self):
-        """
-        Return a dictionary of variables INSIDE the symbolic funciton, at the time the return statement
-        is executed.  This can be useful for debugging.
-        """
-
-
-class BaseSymbolicFunction(ISymbolicFunction):
-
-    IS_DYNAMIC_CLASS = False
-
-    def __new__(cls, *args, **kwargs):
-
-        obj = object.__new__(cls)
-
-        if issubclass(cls, BaseSymbolicFunction) and cls.IS_DYNAMIC_CLASS:
-            # We're dealing with a callable class.  Since the decorated class can have its own
-            # __init__ method, we need to sneakily call our own __init__ from here.
-
-            BaseSymbolicFunction.__init__(obj, fcn = obj, instance = None)
-        return obj
-
-    def __init__(self, fcn, instance = None):
-
-        self._fcn = fcn
-        self._instance = instance
-        self._locals = None
-        self._dispatched_symbolic_methods = {}
-        # Ok, there're basically 5 situations:
-        # 1: This is an ordinary function
-        #    inspect.isfunction: True
-        #    instance is None
-        # 2: This is a method before it has been bound to a class.
-        #    inspect.isfunction: True
-        #    instance is None
-        #    The result of this seems to be discarded.
-        # 3: This is a method
-        #    inspect.isfunction: True
-        #    instance is an object with class of the decorated method
-        # 4: This is the __call__ function, which is decorated when its parent
-        #    class is decorated.
-        # 5: This is a decorated class
-        #    inspect.isfunction: False
-        #    instance is None
-        #    IS_DYNAMIC_CLASS True
-        # 6: This is a modified-format call of one of the above.
-        #    inspect.isfunction: False
-        #    instance: None
-
-        # We need to distinguish between these situations, because locals need to be found
-        # differently in each case.
-
-        is_function = inspect.isfunction(fcn)
-        is_method = inspect.ismethod(fcn)
-        has_instance = instance is not None
-        is_callable_class = hasattr(fcn, 'IS_DYNAMIC_CLASS') and fcn.IS_DYNAMIC_CLASS
-
-        key = (is_function, is_method, has_instance, is_callable_class)
-
-        if key == (False, False, False, False):
-            raise Exception('I think you have to remove the decorator on some child of %s' % fcn._fcn.im_class.__name__)
-
-        this_is_a = {
-            (True, False, False, False): 'function',
-            (False, True, False, False): 'reformat',
-            (False, False, False, True): 'callable_class',
-            (False, True, True, False): 'method',
-            (True, False, True, False): 'method'
-            }[key]
-        self._type = this_is_a
-
-    def _assert_is_tensor(self, arg, name):
-        if not isinstance(arg, Variable):
-            raise SymbolicFormatError('%s of function %s should have been a tensor, but was %s' % (name, self._fcn, arg))
-
-    def _assert_all_tensors(self, args, name):
-        if not (isinstance(args, (list, tuple)) and all(isinstance(arg, Variable) for arg in args)):
-            raise SymbolicFormatError('%s of %s must a list/tuple of tensors.  They were %s instead' % (name, self._fcn, args, ))
-
-    def _assert_all_updates(self, updates):
-        if not (isinstance(updates, OrderedUpdates) or (isinstance(updates, list) and all(isinstance(up, tuple) and len(up)==2 for up in updates) and
-                all(isinstance(old, SharedVariable) and isinstance(new, Variable) for old, new in updates))):
-            raise SymbolicFormatError('Updates from %s must be a list of 2-tuples of (shared_variable, update_tensor).  It was %s instead.  Did you forget to compile your function?' % (self._fcn, updates, ))
-
-    def _assert_standard_return(self, return_val):
-        if isinstance(return_val, SymbolicReturn):  # It's been checked already, you're clear.
-            return
-        else:  # Possibly remove this entirely and only allow SymbolicReturn
-            if not (isinstance(return_val, tuple) and len(return_val)==2):
-                raise SymbolicFormatError('Function %s was expected to return a 2-tuple of (outputs, updates) but returned %s instead' % (self._fcn, return_val))
-            outputs, updates = return_val
-            self._assert_all_tensors(outputs, 'Outputs')
-            self._assert_all_updates(updates)
-
-    def __get__(self, instance, owner):
-        # What's going on here:
-        # self is an ISymbolicFunction that wrapps a method - it is created at the time the class is, before
-        # any object is instantiated.  Every time the method is requested from an instantiated object, this
-        # function is called.  This function has 2 jobs: 1: Make sure the dispatched method is a symbolic function
-        # of the same type as this (e.g. StatelessSymbolicFunction).  2: Make sure that each time the method is
-        # requested for a particular instance, we return the same method.  2 is important for (a) efficiency - there's
-        # no reason to create a separate object every time we want to get the method, and (b) debugging - because we
-        # attach the local variables to the method, and want to get them later, so the returned method better have
-        # the same address every time we request it.
-        if instance in self._dispatched_symbolic_methods:
-            # The caching is necessary for the .locals() method to work - we need to make
-            # sure we're returning the same object every time a method is requested.
-            dispatched_symbolic_method = self._dispatched_symbolic_methods[instance]
-        else:
-            dispatched_symbolic_method = self.__class__(self._fcn, instance=instance)
-            self._dispatched_symbolic_methods[instance] = dispatched_symbolic_method
-        return dispatched_symbolic_method
-
-    def compile(self, **kwargs):
-        return AutoCompilingFunction(self, **kwargs)
-
-    def __call__(self, *args, **kwargs):
-        """
-        This function wraps a symbolic function.  Its job is to check that the format of the inputs/outputs are what we
-        expect them to be, and also to capture the values of internal variables for inspection purposes, if we've
-        enabled "omniscence".  If you're here because you're inspecting a stack-trace, you can probably just ignore this
-        function.
-        """
-
-        self._check_inputs(*args, **kwargs)
-
-        if self._instance is not None:  # Method calls - you need to pass the function
-            args = (self._instance, )+args
-
-        if ENABLE_OMNISCENCE:
-            captor = CaptureLocals()
-            with captor:
-                return_val = self._fcn(*args, **kwargs)
-            try:
-                self._locals = captor.get_captured_locals()
-            except LocalsNotCapturedError:
-                logging.critical('Failed to capture locals for function %s.  This can happen when you call from debugger.' % (self._fcn, ))
-        else:
-            return_val = self._fcn(*args, **kwargs)
-
-        self._check_outputs(return_val)
-        return return_val
-
-    @abstractmethod
-    def _check_inputs(self, *args, **kwargs):
-        pass
-
-    @abstractmethod
-    def _check_outputs(self, *args, **kwargs):
-        pass
-
-    def locals(self):
-        if self._type in ('function', 'method'):
-            local_vars = self._locals
-        elif self._type == 'callable_class':
-            local_vars = self.__call__._locals
-        elif self._type == 'reformat':
-            local_vars = self._fcn.__self__.locals()
-        else:
-            raise Exception('Unexpected type: %s' % (self._type))
-        assert local_vars is not None, 'You tried to retrieve locals, but they are not available.  Have you called the function yet?'
-        return LocalsContainer(local_vars)
-
-    @abstractproperty
-    def original(self):
-        return self._fcn
-
-    def get_decorated_type(self):
-        return self._type
-
-
-class LocalsContainer(object):
-    """
-    Just a dict that you can also reference by field.
-    """
-
-    def __init__(self, local_vars):
-        for k, v in local_vars.iteritems():
-            setattr(self, k, v)
-        self._local_vars = local_vars
-
-    def items(self):
-        return self._local_vars.items()
-
-    def iteritems(self):
-        return self._local_vars.iteritems()
-
-    def keys(self):
-        return self._local_vars.keys()
-
-    def values(self):
-        return self._local_vars.values()
-
-    def __getitem__(self, item):
-        return self._local_vars[item]
-
-
-class SymbolicStatelessFunction(BaseSymbolicFunction):
-    """
-    Use this to decorate a symbolic fcntion of the form:
-    out = fcn(in_0, in_1, ...)    OR
-    (out_0, out_1, ...) = fcn(in_0, in_1, ...)
-    """
-
-    def _check_inputs(self, *args, **kwargs):
-        # TODO: Need to check inputs only if trying to compile as a theano function.
-        # Previously we checked with the following lines that all inputs were symbolic:
-        #   self._assert_all_tensors(args, 'Arguments')
-        #   self._assert_all_tensors(kwargs.values(), 'Keyword Arguments')
-        # ... But we've lifted that constraint - sometimes you want inputs defined at compile time.
-        pass
-
-    def _check_outputs(self, out):
-        self._assert_is_tensor(out, 'Output')
-
-    @property
-    def symbolic_stateless(self):
-        return self
-
-    @property
-    def symbolic_standard(self):
-        return SymbolicStandardFunction(self._standard_function)
-
-    def _standard_function(self, *args, **kwargs):
-        out = self(*args, **kwargs)
-        return (out, ), []
-
-
-class SymbolicUpdateFunction(BaseSymbolicFunction):
-
-    def _check_inputs(self, *args, **kwargs):
-        pass
-
-    def _check_outputs(self, out):
-        self._assert_all_updates(out)
-
-    @property
-    def symbolic_stateless(self):
-        raise Exception("Tried to get the symbolic_stateless function from an %s\n, which is a SymbolicUpdateFunction. - "
-            "This won't work because updaters have state.")
-
-    @property
-    def symbolic_standard(self):
-        return SymbolicStandardFunction(self._standard_function)
-
-    def _standard_function(self, *args, **kwargs):
-        updates = self(*args, **kwargs)
-        return (), updates
-
-
-class SymbolicStandardFunction(BaseSymbolicFunction):
-
-    def _check_inputs(self, *args, **kwargs):
-        pass
-
-    def _check_outputs(self, out):
-        self._assert_standard_return(out)
-
-    @property
-    def symbolic_standard(self):
-        return self
-
-    @property
-    def symbolic_stateless(self):
-        return SymbolicStatelessFunction(self._stateless_function)
-
-    def _stateless_function(self, *args, **kwargs):
-        outputs, updates = self._fcn(*args, **kwargs)
-        assert len(updates)==0, "You tried to call %s as a stateless function, but it returns updates, so this can't be done." \
-            % self._fcn
-        assert len(outputs)==1, "You tried to call %s as a stateless function, but it returns multiple outputs, so this can't be done." \
-            % self._fcn
-        out, = outputs
-        return out
-
-
-class SymbolicSingleOutSingleUpdate(BaseSymbolicFunction):
-
-    def _check_inputs(self, *args, **kwargs):
-        pass
-
-    def _check_outputs(self, out):
-        assert len(out) == 2, 'Output must consist of tensor, update'
-        var, up = out
-        self._assert_is_tensor(out)
-        self._assert_all_updates([up])
-
-    @property
-    def symbolic_standard(self):
-        raise NotImplementedError("Not done yet.  Need to refactor this whole thing anyway.")
-
-    @property
-    def symbolic_stateless(self):
-        raise Exception("Cannot be caset to a stateless function")
-
-
-class SymbolicSingleOutputUpdater(BaseSymbolicFunction):
-
-    def _check_inputs(self, *args, **kwargs):
-        pass
-
-    def _check_outputs(self, out):
-        assert len(out) == 2, 'Output must consist of tensor, update'
-        var, up = out
-        self._assert_is_tensor(var, 'Output')
-        self._assert_all_updates(up)
-
-    @property
-    def symbolic_standard(self):
-        raise NotImplementedError("Not done yet.  Need to refactor this whole thing anyway.")
-
-    @property
-    def symbolic_stateless(self):
-        raise Exception("Cannot be caset to a stateless function")
-
-
-# TODO: Obviously the code in here is terrible.  Refactor it to So that there's only one
-# SymbolicFunction class which takes format as an argument.  See branch redecoration
-# TODO: Add option for "required fixed args": arguments that must be defined at compile time.
-# Maybe like partial_symbolic_stateless(fixed_args = ['alpha', 'beta'])
-# or symbolic_stateless.partial(fixed_args = ['alpha', 'beta'])
-
-def symbolic_stateless(fcn):
-    return _decorate_anything(SymbolicStatelessFunction, fcn)
-
-
-def symbolic_standard(fcn):
-    return _decorate_anything(SymbolicStandardFunction, fcn)
-
-
-def symbolic_updater(fcn):
-    return _decorate_anything(SymbolicUpdateFunction, fcn)
-
-
-def symbolic_single_out_single_update(fcn):
-    return _decorate_anything(SymbolicSingleOutSingleUpdate, fcn)
-
-
-def symbolic_single_output_updater(fcn):
-    return _decorate_anything(SymbolicSingleOutputUpdater, fcn)
-
-
-def _decorate_anything(symbolic_function_class, callable_thing):
-    """
-    Decorate a callable thing as with a symbolic decorator
-
-    # Cases to consider:
-    # 1) Function: called directly with instance = None
-    # 2) Method: Called from __get__ when the method is requested.  instance is the object to which the method is bound
-    # 3) Callable class:
-    """
-    if inspect.isclass(callable_thing): # Case 3: Class with __call__ method
-        return _decorate_callable_class(symbolic_function_class = symbolic_function_class, callable_class = callable_thing)
-    else:  # Cases 1 and 2: Function or method
-        return symbolic_function_class(callable_thing)
-
-
-def _decorate_callable_class(symbolic_function_class, callable_class):
-
-    assert hasattr(symbolic_function_class, '__call__'), "If you decorate a class with a symbolic decorator, it must "\
-        "be callable.  If there's a specific method you want to decorate, decorate that instead."
-
-    # Strategy 1: Return a new constructor that dynamically binds the function_type as a base-class when the object
-    # is instantiated. (Now defunct - see git log if you want)
-
-    # Strategy 2: Bind the function_type as a base-class to the class - the __new__ method of function_type will then be
-    # called when the object is instantiated.
-    class CallableSymbolicFunction(callable_class, symbolic_function_class):
-        """
-        This is a dynamic class that binds together the callable class with the symbolic function.  The idea is to make
-        the callable class comply to the ISymbolicFunction interface.
-        """
-
-        IS_DYNAMIC_CLASS = True
-
-        # Also decorate the __call__ method, so that type checking is done.
-        __call__ = symbolic_function_class(callable_class.__call__)
-
-        def __init__(self, *args, **kwargs):
-            callable_class.__init__(self, *args, **kwargs)
-
-        original = callable_class
-
-    return CallableSymbolicFunction
-
-
-class SymbolicFormatError(Exception):
-    pass
-
-
-class AutoCompilingFunction(object):
-    """
-    Given a Symbolic function, turn it into a compiled function that will accept and return numpy arrays.
-
-    Actual compilation happens on the first use of the function, since it needs to see the arguments in order to
-    instantiate the input tensors.
-    """
-
-    def __init__(self, fcn, cast_floats_to_floatX = True, mode = 'test_and_run', fixed_args = None, debug_getter = None):
-        """
-        :param fcn: A symbolic function (decorated with one of the above decorators)
-        :param cast_floats_to_floatX: Case all floats to the global float type (define this in ~/.theanorc).
-        :param mode: There are 3 modes:
-            'run': Just compile and run - use this if you're confident in your code and just want to go.
-            'test_and_run': Same as run, but you pass through test values once before compilation.  This lets you
-                catch all sorts of errors.  You can also view test values by placing breakpoints, and viewing the
-                value var.tag.test_value where var is some tensor variable.
-            'debug': Never compile - just keep passing through test values.  This is basically like running the code
-                in numpy, except to see variable values, you have to go var.tag.test_value
-        :param fixed_args: A dict<arg_name: arg_value> of fixed arguments to the function.
-        :return:
-        """
-        assert isinstance(fcn, ISymbolicFunction), 'You must pass a symbolic function.  Decorate it!'
-        if mode == 'tr':
-            mode = 'test_and_run'
-        assert mode in ('run', 'test_and_run', 'debug', 'omniscent')
-
-        self._fcn_class = type(fcn)
-        self._fcn = fcn if fixed_args is None else partial(fcn, **fixed_args)
-        self._format = format
-        self._compiled_fcn = None
-        self._cast_floats_to_floatX = cast_floats_to_floatX
-        self._mode = mode
-        self._debug_values = None
-        self._debug_variable_getter = None
-        self._debug_values = None
-
-        self._callbacks = []
-        if debug_getter is not None:
-            self.set_debug_variables(debug_getter)
-        if mode in ('test_and_run', 'debug', 'omniscent'):
-            theano.config.compute_test_value = 'warn'
-            __builtins__['showloc'] = show_all_locals
-            __builtins__['locinfo'] = get_local_info
-
-    def __call__(self, *args):
-        """
-        :param args, kwargs are the arguments that would go into fcn, but as real numpy arrays instead of symbols
-        returns the result, in numpy arrays.
-        """
-
-        if self._compiled_fcn is None:
-
-            d2t = partial(_data_to_tensor, cast_floats_to_floatx = self._cast_floats_to_floatX, test = self._mode in ('test_and_run', 'debug', 'omniscent'))
-
-            tensor_args = [d2t(arg) for arg in args]
-
-            return_value = self._fcn(*tensor_args)
-            if issubclass(self._fcn_class, SymbolicStatelessFunction):
-                outputs = return_value
-                updates = []
-            elif issubclass(self._fcn_class, SymbolicStandardFunction):
-                outputs, updates = return_value
-            elif issubclass(self._fcn_class, SymbolicUpdateFunction):
-                outputs = ()
-                updates = return_value
-            elif issubclass(self._fcn_class, SymbolicSingleOutSingleUpdate):
-                output, update = return_value
-                outputs = (output, )
-                updates = [update]
-            elif issubclass(self._fcn_class, SymbolicSingleOutputUpdater):
-                output, updates = return_value
-                outputs = (output, )
-            else:
-                raise Exception("Get OUT!")
-
-            # Now - check the trace variables.  If any of them are ancestors of the outputs,
-            # add themj
-
-            self._there_are_debug_variables = self._debug_variable_getter is not None or len(_TRACE_VARIABLES) > 0
-            if self._there_are_debug_variables:
-
-                all_debug_variables = {}
-                self._single_output = not isinstance(outputs, (list, tuple))
-                if self._single_output:
-                    outputs = (outputs, )
-
-                # Setup debug variables
-                if self._debug_variable_getter is not None:
-                    fetched_debug_variables = self._debug_variable_getter()
-                    filtered_debug_variables = {k: v for k, v in fetched_debug_variables.iteritems() if isinstance(v, Variable)}
-                    assert len(filtered_debug_variables) > 0, 'debug_variable_getter did not return any symbolic variables.' \
-                        'It returned %s' % (filtered_debug_variables, )
-                    all_debug_variables.update(filtered_debug_variables)
-
-                # Add trace variables
-                if len(_TRACE_VARIABLES) > 0:
-                    # Find all trace variables that are ancestors of the output/updates
-                    out_and_up = outputs + tuple(new for old, new in updates)
-                    # all_ancestors = set().union(*[find_all_ancestors(v) for v in out_and_up])
-                    all_leaves = set().union(*[find_leaf_ancestors(v) for v in out_and_up])
-
-                    # Now we need to make sure the trace variables actually belong to this function.
-                    # The set of leaf ancestors to the trace variables should be a subset of the leaf-ancestors to the outputs/updates.
-                    # trace_variables = {name: var for name, var in _TRACE_VARIABLES.iteritems() if find_leaf_ancestors(var).issubset(all_leaves)}
-                    def computable_by_given_inputs(var, given_inputs):
-                        """
-                        Return True if the symbolic variable var depends only on the provided inputs, shared variables and constants
-                        """
-                        all_leaf_ancestors = find_leaf_ancestors(var)
-                        ancestors_are_computable = [(a in given_inputs) or isinstance(a, SharedVariable) or isinstance(a, tt.Constant) for a in all_leaf_ancestors]
-                        return all(ancestors_are_computable)
-
-                    trace_variables = {name: var for name, var in _TRACE_VARIABLES.iteritems() if computable_by_given_inputs(var, given_inputs = all_leaves)}
-                    # TODO: Fix.  We still have problems with accepting teave variables that don't belong.
-
-                    # Maybe check for name conflicts here?
-                    all_debug_variables.update(trace_variables)
-                    for name in trace_variables:
-                        if name in _TRACE_CALLBACKS:
-                            self._callbacks.append(_TRACE_CALLBACKS[name])
-
-                # There may be some non-symbolic variables in the mix (like self).  We just filter these out.
-
-                self._debug_variable_keys = all_debug_variables.keys()
-                outputs_and_internals = tuple(outputs)+tuple(all_debug_variables.values())
-                self._compiled_fcn = theano.function(inputs = tensor_args, outputs = outputs_and_internals, updates = updates, allow_input_downcast=self._cast_floats_to_floatX)
-            elif self._mode == 'debug':  # Never compile - just keep passing through test values
-                for (shared_var, new_val) in updates:  # Need to manually update shared vars
-                    try:
-                        shared_var.set_value(new_val.tag.test_value)
-                    except AttributeError as err:
-                        if err.message == "scratchpad instance has no attribute 'test_value'":
-                            print 'Check - are you using randomstreams instead of shared_randomstreams?'
-                        raise
-                return [o.tag.test_value for o in outputs] if isinstance(outputs, (list, tuple)) else outputs.tag.test_value
-            else:
-                self._compiled_fcn = theano.function(inputs = tensor_args, outputs = outputs, updates = updates, allow_input_downcast=self._cast_floats_to_floatX)
-
-        # Now, run the actual numeric function!
-        if self._there_are_debug_variables:
-            all_out = self._compiled_fcn(*args)
-            self._debug_values = {k: v for k, v in zip(self._debug_variable_keys, all_out[-len(self._debug_variable_keys):])}
-            _TRACE_VALUES.update(self._debug_values)
-            numeric_output = all_out if len(self._debug_variable_keys) == 0 else all_out[:-len(self._debug_variable_keys)]
-            if self._single_output:
-                numeric_output, = numeric_output
-        else:
-            numeric_output = self._compiled_fcn(*args)
-
-        for c in self._callbacks:
-            c()
-
-        return numeric_output
-
-    def set_debug_variables(self, callback):
-        """
-        Define a callback that is called AFTER the graph is constructed.
-        The callback should be of the form:
-
-            dict<str: Variable> = callback()
-
-        Where str is the name of each element, and Variables are symbolic variables
-        linked to the graph.  After calling the function, you can retrieve the arrays
-        associated with these variables through the method get_debug_values().
-
-        You can also provide 'locals' as a callback.  In this case, the debug variables will be
-        the locals of the symbolic function.
-        """
-        assert self._debug_variable_getter is None, 'You tried to set debug variables twice.  This remains ' \
-            'banned until someone can provide a good reason for allowing it.'
-        assert self._compiled_fcn is None, 'You can only set debug variables before the first call to this function.'
-        if callback == 'locals':
-            callback = self._fcn.locals
-        elif callback == 'locals+class':
-            callback = lambda: dict(self._fcn.locals().items() + [('self.'+k, v) for k, v in self._fcn.locals()['self'].__dict__.iteritems()])
-        else:
-            assert inspect.isfunction(callback), 'You can either provide a callback returning locals, or a string in ' \
-                '{"locals", "class", "locals+class"}.  "%s" is not a valid argument.' % (callback, )
-
-        self._debug_variable_getter = callback
-
-    def get_debug_values(self):
-        if self._debug_values is None:
-            if self._debug_variable_getter is None:
-                raise Exception('You need to define debug variables before requesting debug values.\n'
-                    'See AutoCompilingFunction.set_debug_variables()')
-            elif self._compiled_fcn is None:
-                raise Exception('You need to run this function at lest once before requesting debug values')
-            elif self._mode != 'omniscent':
-                raise Exception("Function must be compiled in 'omniscent' mode to view debug variables.  It's in %s mode." % self._mode)
-            else:
-                raise Exception("I don't know why you're not getting an answer")
-        return self._debug_values
-
-    def add_callback(self, fcn):
-        self._callbacks.append(fcn)
-
-    def locals(self):
-        return self._fcn.locals()
-
-    @property
-    def symbolic(self):
-        """ Return the symbolic function """
-        return self._fcn
-
-
-def _is_symbol_or_value(var):
-    return isinstance(var, tt.TensorType) or isinstance(var, np.ndarray) or np.isscalar(var)
-
-
-def _data_to_tensor(data, name = None, cast_floats_to_floatx = True, test = True):
-    # TODO:
-    ndim = 0 if np.isscalar(data) else data.ndim
-
-    is_dtype = lambda x, dtype: isinstance(x, dtype) or isinstance(x, np.ndarray) and x.dtype == dtype
-
-    # Need to also downcast ints to int32 if floatX is float32, otherwise things like int_array.mean() return float64
-    # objects, which (a) slows things down and (b) causes an error when you try to update 32-bit shared variabkles
-    # with 64 bit values.
-
-    dtype = \
-        theano.config.floatX if (cast_floats_to_floatx and is_dtype(data, float)) else \
-        'int32' if (cast_floats_to_floatx and theano.config.floatX == 'float32' and is_dtype(data, int)) else \
-        'int64' if isinstance(data, (bool, int)) else \
-        'float64' if isinstance(data, float) else \
-        'int8' if data.dtype==bool else \
-        data.dtype
-    tensor = TensorType(dtype, (None, )*ndim)(name)
-    if test:
-        tensor.tag.test_value = data.astype(dtype) if isinstance(data, np.ndarray) else np.array(data).astype(dtype)
-    return tensor
-
-
-def show_all_locals():
-    locals_of_calling_frame = inspect.currentframe().f_back.f_locals
-    print '=== Locals ==='
-    for k, v_info in get_local_info(locals_of_calling_frame).iteritems():
-        print '%s = %s' % (k, v_info)
-    print '--------------'
-
-
-def get_local_info(locals_of_calling_frame=None):
-    if locals_of_calling_frame is None:
-        locals_of_calling_frame = inspect.currentframe().f_back.f_locals
-    info = {k: var_info(v) for k, v in locals_of_calling_frame.iteritems()}
-    return info
-
-
-def var_info(var):
-
-    if isinstance(var, Variable) and hasattr(var.tag, 'test_value'):
-        return '%s with test_value = %s' % (str(var), var_info(var.tag.test_value))
-    elif isinstance(var, SharedVariable):
-        return 'Shared %s value = %s' % (str(var), var_info(var.get_value()))
-    elif isinstance(var, np.ndarray):
-        return array_info(var)
-    else:
-        return str(var)
-
-
-def array_info(arr):
-    if arr.size <= 10:
-        return '%s(%s)' % (arr.__class__.__name__, str(arr).replace('\n', ', '))
-    elif arr.size <= 200000:
-        return '%s of shape %s in %s<=arr<=%s' % (arr.__class__.__name__, arr.shape, np.min(arr), np.max(arr))
-    else:
-        return '%s of shape %s' % (arr.__class__.__name__, arr.shape, )
-
-
-def find_shared_ancestors(variable):
-    """
-    Given a variable, return a list of all shared variables that it depends upon.  This can be useful for
-    finding the parameters to update when trying to optimize this variable in some way.
-    :param variable: A theano variable
-    :return: A list of SharedVariables.
-    """
-    if isinstance(variable, SharedVariable):
-        return [variable]
-    else:
-        return list(set(sum([find_shared_ancestors(p) for p in variable.get_parents()], [])))
-
-
-def find_all_ancestors(variable, memo = None):
-    """
-    Return a set including the all ancestors of the given variable
-    :param variable: A Theano Tensor
-    :return: A set containing all ancestors, including the given variable.
-    """
-
-    if memo is None:
-        memo = set()
-
-    memo.add(variable)
-
-    for p in variable.get_parents():
-        if p not in memo:
-            find_all_ancestors(p, memo = memo)
-
-    return memo
-
-
-def find_leaf_ancestors(variable):
-    all_ancestors = find_all_ancestors(variable)
-    leaf_ancestors = {var for var in all_ancestors if len(var.get_parents()) == 0}
-    return leaf_ancestors
-
-
-class SymbolicReturn(object):
-
-    def __init__(self, outputs = (), updates = []):
-        if not (isinstance(outputs, (list, tuple)) and all(isinstance(out, Variable) for out in outputs)):
-            raise SymbolicFormatError('Outputs must a tuple of tensors.  They were %s instead' % (outputs, ))
-        if not (isinstance(updates, list) and all(len(up)==2 for up in updates) and
-                all(isinstance(old, SharedVariable) and isinstance(new, Variable) for old, new in updates)):
-            raise SymbolicFormatError('Updates must be a list of 2-tuples of (shared_variable, update_tensor).  We got %s instead' % (updates, ))
-        self.outputs = tuple(outputs) if not isinstance(outputs, tuple) else outputs
-        self.updates = updates
-
-    def __iter__(self):
-        return (self.outputs, self.updates).__iter__()
-
-
-_TRACE_VARIABLES = {}  # A dict of trace-variable-name: Trace Variable
-_TRACE_VALUES = {}  # A dict of trace variable name: Most recently computed value
-_TRACE_CALLBACKS = {}  # A dict of trace-variable-name: Callback to call after trace ver is used.
-
-
-def get_tdb_traces():
-    return _TRACE_VALUES
-
-
-def printit(var_name, var_val):
-    print '%s: %s' % (var_name, var_val)
-
-
-def tdb_trace(var, name = None, callback = None):
-    if name is None:
-        # TODO: Get default by sneakily grabbing name from calling scope.
-        name = str(var)
-    _TRACE_VARIABLES[name] = var
-    if callback is not None:
-        _TRACE_CALLBACKS[name] = callback
-
-
-def tdbprint(var, name):
-    tdb_trace(var, name, callback = lambda: printit(var_name = name, var_val = _TRACE_VALUES[name]))
-
-
-def set_enable_omniscence(state):
-    """
-    When ENABLE_OMNISCENCE is True, we do some weird things to the profiler to allow us to retrieve
-    internal variables for debugging purposes.  Generally, this is harmless, but it seems that on occasion
-
-    The error that happens in Theano is an AssertionError in vm.py
-    assert c0 == sys.getrefcount(node_n_inputs)
-    If you get this, just set_enable_omniscence(False).
-
-    :param state: False to disable omniscence.
-    """
-    global ENABLE_OMNISCENCE
-    ENABLE_OMNISCENCE = state
-=======
-from plato.core import *  # For backwards compatibility
->>>>>>> b40a82ef
+from plato.core import *  # For backwards compatibility