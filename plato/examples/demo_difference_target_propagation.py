--- conflicted
+++ resolved
@@ -1,6 +1,5 @@
 from fileman.experiment_record import register_experiment, run_experiment
 from general.test_mode import is_test_mode
-from plato.interfaces.decorators import set_enable_omniscence
 from plato.tools.cost import mean_squared_error, mean_abs_error
 from plato.tools.difference_target_prop import DifferenceTargetMLP, DifferenceTargetLayer
 from plato.tools.difference_target_prop_variations import ReversedDifferenceTargetLayer, PerceptronLayer
@@ -194,13 +193,7 @@
     :return:
     """
 
-<<<<<<< HEAD
-    set_enable_omniscence(True)
-
-    dataset = get_mnist_dataset(flat = True, binarize = False)
-=======
     dataset = get_mnist_dataset(flat = True)
->>>>>>> b40a82ef
     dataset = dataset.process_with(targets_processor=lambda (x, ): (OneHotEncoding(10)(x).astype(int), ))
 
     if is_test_mode():
