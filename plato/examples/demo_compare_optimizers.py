--- conflicted
+++ resolved
@@ -102,7 +102,6 @@
         )
 
 
-<<<<<<< HEAD
 def backprop_vs_difference_target_prop(
         hidden_sizes = [240],
         n_epochs = 10,
@@ -149,8 +148,6 @@
         )
 
 
-=======
->>>>>>> b6d44ccc
 def run_and_plot(training_scheme):
     learning_curves = training_scheme()
     plot_learning_curves(learning_curves)
