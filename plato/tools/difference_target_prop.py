--- conflicted
+++ resolved
@@ -1,11 +1,6 @@
-<<<<<<< HEAD
 from general.numpy_helpers import get_rng
-from plato.interfaces.decorators import symbolic_updater, symbolic_stateless
-=======
+from plato.core import symbolic_updater, symbolic_stateless, tdbprint
 from abc import abstractmethod
-from argmaxlab.spiking_experiments.spike_sampling import get_rng
-from plato.interfaces.decorators import symbolic_updater, symbolic_stateless, tdb_print
->>>>>>> b6d44ccc
 from plato.interfaces.helpers import get_theano_rng, get_named_activation_function
 from plato.tools.cost import mean_squared_error
 from plato.tools.online_prediction.online_predictors import ISymbolicPredictor
@@ -193,7 +188,7 @@
         delta_w_rev = out.T.dot(x - recon)
         delta_b_rev = (x - recon).sum(axis = 0)
 
-        tdb_print(tt.max(self.w), 'max-w')
+        tdbprint(tt.max(self.w), 'max-w')
 
         return [(self.w, self.w+delta_w), (self.b, self.b+delta_b), (self.w_rev, self.w_rev+delta_w_rev), (self.b_rev, self.b_rev+delta_b_rev)]
 
