<<<<<<< HEAD
from plato.interfaces.decorators import symbolic_stateless, find_shared_ancestors
from plato.interfaces.helpers import get_theano_rng
=======
from plato.interfaces.decorators import symbolic_stateless
from plato.interfaces.helpers import initialize_param
>>>>>>> 19ce4c35
from plato.interfaces.interfaces import IParameterized, IFreeEnergy
import theano.tensor as tt
import theano
import numpy as np
from plato.tools.linking import Chain
from theano.tensor.shared_randomstreams import RandomStreams


@symbolic_stateless
class MultiLayerPerceptron(IParameterized):
    """
    A Multi-Layer Perceptron
    """

    def __init__(self, layer_sizes, input_size, hidden_activation = 'sig', output_activation = 'sig',
            normalize_minibatch = False, scale_param = False, w_init = lambda n_in, n_out: 0.1*np.random.randn(n_in, n_out)):
        """
        :param layer_sizes: A list indicating the sizes of each layer.
        :param input_size: An integer indicating the size of the input layer
        :param hidden_activation: A string or list of strings indicating the type of each hidden layer.
            {'sig', 'tanh', 'rect-lin', 'lin', 'softmax'}
        :param output_activation: A string (see above) identifying the activation function for the output layer
        :param w_init: A function which, given input dims, output dims, return
        """

        all_layer_sizes = [input_size]+layer_sizes
        all_layer_activations = [hidden_activation] * (len(layer_sizes)-1) + [output_activation]
        processors = sum([[
             FullyConnectedBridge(w = w_init(pre_size, post_size), normalize_minibatch=normalize_minibatch, scale = scale_param),
             Layer(activation_fcn)
             ] for (pre_size, post_size), activation_fcn in zip(zip(all_layer_sizes[:-1], all_layer_sizes[1:]), all_layer_activations)
             ], [])

        self._chain = Chain(*processors)

    def __call__(self, x):
        return self._chain.symbolic_stateless(x)

    @property
    def parameters(self):
        return self._chain.parameters


def normal_w_init(mag, seed = None):
    rng = np.random.RandomState(seed)
    return lambda n_in, n_out: mag * rng.randn(n_in, n_out)


@symbolic_stateless
class Layer(object):
    """
    An element that applies a nonlinearity to its inputs.  If multiple vectors
    of input feed into a layer, they are summed before the nonlinearity.
    """

    def __init__(self, activation_fcn):
        """
        :param activation_fcn: A string identifying the type of activation function.
            {'sig', 'lin', 'tanh', 'rect-lin', 'softmax'}
        """
        if isinstance(activation_fcn, str):
            activation_fcn = {
                'sig': tt.nnet.sigmoid,
                'lin': lambda x: x,
                'tanh': tt.tanh,
                'rect-lin': lambda x: tt.maximum(0, x),
                'softmax': lambda x: tt.nnet.softmax(x),
                'exp': lambda x: tt.exp(x)
            }[activation_fcn]
        self._activation_fcn = activation_fcn

    def __call__(self, *input_currents):
        summed_current = sum(input_currents)
        out = self._activation_fcn(summed_current)
        return out


@symbolic_stateless
class StochasticLayer(IParameterized, IFreeEnergy):
    """
    A stochastic layer, which can also be called without the stochastic component
    (see smooth method).  These are building blocks in RBMs.
    """

    def __init__(self, activation_fcn, rng = None, shape = None):
        """
        :param activation_fcn: A string identifying the type of activation function.
            {'bernoulli', 'gaussian', 'adaptive_gaussian', 'rect-lin'}
        :param rng: Numpy random number generator for the stochastic component
        :param shape: Optionally, reshape the output to this shape.
        """
        rng = RandomStreams(rng.randint(1e9) if rng is not None else None)
        self._smooth_activation_fcn, self._stochastic_activation_fcn, self._free_energy_fcn, self._energy_fcn, self._params = \
            self._stochastic_layer_name_to_functions(activation_fcn, rng)
        self._shape = shape

    def __call__(self, *input_currents):
        summed_current = sum(input_currents)
        out = self._stochastic_activation_fcn(summed_current)
        if self._shape is not None:
            out = out.reshape(self._shape)
        return out

    def smooth(self, *input_currents):
        summed_current = sum(input_currents)
        out = self._smooth_activation_fcn(summed_current)
        if self._shape is not None:
            out = out.reshape(self._shape)
        return out

    @property
    def parameters(self):
        return self._params

    def free_energy(self, x):
        if self._free_energy_fcn is None:
            raise NotImplementedError('No Free energy function implemented for this layer type!')
        else:
            return self._free_energy_fcn(x)

    @staticmethod
    def _stochastic_layer_name_to_functions(activation_type, rng):
        params = []
        if activation_type == 'bernoulli':
            smooth_activation_fcn = lambda x: tt.nnet.sigmoid(x)
            stochastic_activation_fcn = lambda x: rng.binomial(p=tt.nnet.sigmoid(x), dtype = theano.config.floatX)
            free_energy_fcn = lambda x: -tt.nnet.softplus(x).sum(axis = 1)
        elif activation_type == 'gaussian':
            smooth_activation_fcn = lambda x: x
            stochastic_activation_fcn = lambda x: rng.normal(avg = x, std = 1)
            free_energy_fcn = None
        elif activation_type == 'adaptive_gaussian':
            smooth_activation_fcn = lambda x: x
            sigma = theano.shared(1, name = 'sigma', dtype = theano.config.floatX)
            stochastic_activation_fcn = lambda x: rng.normal(avg = x, std = sigma)
            free_energy_fcn = None
            params.append(sigma)
        elif activation_type in ('rect-lin', 'relu'):
            smooth_activation_fcn = lambda x: tt.maximum(0, x)
            stochastic_activation_fcn = lambda x: tt.maximum(0, x+rng.normal(avg=0, std=tt.sqrt(tt.nnet.sigmoid(x)), size = x.tag.test_value.shape))
            free_energy_fcn = lambda x: -tt.nnet.softplus(x).sum(axis = 1)
        else:
            raise Exception('Unknown activation type: "%s"' (activation_type, ))

        return smooth_activation_fcn, stochastic_activation_fcn, free_energy_fcn, energy_fcn, params


<<<<<<< HEAD
class LinearGaussianLayer(StochasticLayer(IParameterized)):

    def __init__(self, rng = None, shape = None):
        rng = get_theano_rng(rng)
        self.mu = create_shared

=======
>>>>>>> 19ce4c35
@symbolic_stateless
class FullyConnectedBridge(IParameterized, IFreeEnergy):
    """
    An element which multiplies the input by some weight matrix w and adds a bias.
    """

    def __init__(self, w, b = 0, b_rev = None, scale = False, normalize_minibatch = False):
        """
        :param w: Initial weight value.  Can be:
            - A numpy array, in which case a shared variable is instantiated from this data.
            - A symbolic variable that is either a shared variabe or descended from a shared variable.
              This is used when there are shared parameters.
        :param b: Can be:
            - A numpy vector representing the initial bias on the hidden layer, where len(b) = w.shape[1]
            - A scaler, which just initializes the full vector to this value
        :param b_rev: Can be:
            - A numpy vector representing the initial bias on the visible layer, where len(b) = w.shape[0]
            - A scaler, which just initializes the full vector to this value
            - None, in which case b_rev is not created (for instance in an MLP).
        """
        self._w, w_params, w_shape = initialize_param(w, shape = (None, None), name = 'w')
        self._b, b_params, b_shape = initialize_param(b, shape = w_shape[1], name = 'b')
        self._b_rev, b_rev_params, b_rev_shape = initialize_param(b_rev, shape = w_shape[0], name = 'b_rev')
        self._log_scale, log_scale_params, log_scale_shape = initialize_param(0 if scale else None, shape = w.shape[1], name = 'log_scale')
        self._params = w_params+b_params+b_rev_params+log_scale_params
        self._normalize_minibatch = normalize_minibatch

    def __call__(self, x):
        current = x.flatten(2).dot(self._w)

        if self._normalize_minibatch:
            current = (current - current.mean(axis = 0, keepdims = True)) / (current.std(axis = 0, keepdims = True) + 1e-9)

        if self._log_scale is not None:
            current = current * tt.exp(self._log_scale)

        y = current + self._b
        return y

    @property
    def parameters(self):
        return self._params

    def reverse(self, y):
        assert self._b_rev is not None, 'You are calling reverse on this bridge, but you failed to specify b_rev.'
        assert not self._normalize_minibatch, "Don't really know about this case..."
        return y.flatten(2).dot(self._w.T)+self._b_rev

    def free_energy(self, visible):
        return -visible.flatten(2).dot(self._b_rev)


@symbolic_stateless
class ConvolutionalBridge(IParameterized, IFreeEnergy):

    def __init__(self, w, b=0, b_rev=None, stride = (1, 1)):
        self._w, w_params, w_shape = initialize_param(w, shape = (None, None, None, None), name = 'w')
        self._b, b_params, b_shape = initialize_param(b, shape = w_shape[0], name = 'b')
        self._b_rev, b_rev_params, b_rev_shape = initialize_param(b_rev, shape = w_shape[1], name = 'b_rev')
        self._params = w_params+b_params+b_rev_params
        self._stride = stride

    def __call__(self, x):
        y = tt.nnet.conv2d(x, self._w, border_mode='valid', subsample = self._stride) + self._b.dimshuffle('x', 0, 'x', 'x')
        return y

    @property
    def parameters(self):
        return self._params

    def reverse(self, y):

        assert self._stride == (1, 1), 'Only support single-step strides for now...'
        # But there's this approach... https://groups.google.com/forum/#!topic/theano-users/Xw4d00iV4yk
        return tt.nnet.conv2d(y, self._w.dimshuffle(1, 0, 2, 3)[:, :, ::-1, ::-1], border_mode='full') + self._b_rev.dimshuffle('x', 0, 'x', 'x')

    def free_energy(self, visible):
        return -tt.sum(visible*self._b_rev.dimshuffle('x', 0, 'x', 'x'), axis = (2, 3))


# Back compatibilty due to bad habit of importing privates from elsewhere.
_initialize_param = initialize_param


<|MERGE_RESOLUTION|>--- conflicted
+++ resolved
@@ -1,10 +1,7 @@
-<<<<<<< HEAD
 from plato.interfaces.decorators import symbolic_stateless, find_shared_ancestors
-from plato.interfaces.helpers import get_theano_rng
-=======
+from plato.interfaces.helpers import get_theano_rng, create_shared_variable
 from plato.interfaces.decorators import symbolic_stateless
 from plato.interfaces.helpers import initialize_param
->>>>>>> 19ce4c35
 from plato.interfaces.interfaces import IParameterized, IFreeEnergy
 import theano.tensor as tt
 import theano
@@ -97,6 +94,7 @@
         :param shape: Optionally, reshape the output to this shape.
         """
         rng = RandomStreams(rng.randint(1e9) if rng is not None else None)
+        self.activation_fcn = activation_fcn
         self._smooth_activation_fcn, self._stochastic_activation_fcn, self._free_energy_fcn, self._energy_fcn, self._params = \
             self._stochastic_layer_name_to_functions(activation_fcn, rng)
         self._shape = shape
@@ -152,15 +150,16 @@
         return smooth_activation_fcn, stochastic_activation_fcn, free_energy_fcn, energy_fcn, params
 
 
-<<<<<<< HEAD
-class LinearGaussianLayer(StochasticLayer(IParameterized)):
-
-    def __init__(self, rng = None, shape = None):
-        rng = get_theano_rng(rng)
-        self.mu = create_shared
-
-=======
->>>>>>> 19ce4c35
+# class LinearGaussianLayer(StochasticLayer(IParameterized)):
+#
+#     def __init__(self, rng = None, shape = None):
+#         rng = get_theano_rng(rng)
+#         self.mu = create_shared_variable(0, shape=shape)
+#
+#     def energy(self, state):
+#         return
+
+
 @symbolic_stateless
 class FullyConnectedBridge(IParameterized, IFreeEnergy):
     """
