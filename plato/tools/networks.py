from plato.interfaces.decorators import symbolic_stateless
from plato.interfaces.helpers import initialize_param, get_named_activation_function
from plato.interfaces.interfaces import IParameterized, IFreeEnergy
import theano.tensor as tt
import theano
import numpy as np
from theano.tensor.shared_randomstreams import RandomStreams


@symbolic_stateless
class MultiLayerPerceptron(IParameterized):
    """
    A Multi-Layer Perceptron
    """

    def __init__(self, layer_sizes, input_size, hidden_activation = 'sig', output_activation = 'sig',
            normalize_minibatch = False, scale_param = False, w_init = 0.1, use_bias = True):
        """
        :param layer_sizes: A list indicating the sizes of each layer.
        :param input_size: An integer indicating the size of the input layer
        :param hidden_activation: A string or list of strings indicating the type of each hidden layer.
            {'sig', 'tanh', 'rect-lin', 'lin', 'softmax'}
        :param output_activation: A string (see above) identifying the activation function for the output layer
        :param w_init: A function which, given input dims, output dims, return
        """
<<<<<<< HEAD
        if isinstance(w_init, (int, float)):
            val = w_init
            w_init = lambda n_in, n_out: val*np.random.randn(n_in, n_out)

=======
>>>>>>> b6d44ccc
        self.layers = [
            Layer(
                linear_transform = FullyConnectedBridge(
                    w = w_init(pre_size, post_size),
                    normalize_minibatch=normalize_minibatch,
<<<<<<< HEAD
                    scale = scale_param,
                    use_bias = use_bias
                    ),
=======
                    scale = scale_param),
>>>>>>> b6d44ccc
                nonlinearity = nonlinearity
                )
            for pre_size, post_size, nonlinearity in zip(
                [input_size]+layer_sizes[:-1],
                layer_sizes,
                [hidden_activation] * (len(layer_sizes)-1) + [output_activation]
            )]

    def __call__(self, x):
        for lay in self.layers:
            x = lay(x)
        return x

    @property
    def parameters(self):
<<<<<<< HEAD
         return sum([l.parameters for l in self.layers], [])
=======
        return sum([l.parameters for l in self.layers], [])
>>>>>>> b6d44ccc


def normal_w_init(mag, seed = None):
    rng = np.random.RandomState(seed)
    return lambda n_in, n_out: mag * rng.randn(n_in, n_out)


@symbolic_stateless
class Layer(IParameterized):

    def __init__(self, linear_transform, nonlinearity):
        if isinstance(nonlinearity, str):
<<<<<<< HEAD
            nonlinearity = get_named_activation_function(nonlinearity)
=======
            nonlinearity = {
                'sig': tt.nnet.sigmoid,
                'lin': lambda x: x,
                'tanh': tt.tanh,
                'rect-lin': lambda x: tt.maximum(0, x),
                'relu': lambda x: tt.maximum(0, x),
                'softmax': lambda x: tt.nnet.softmax(x),
                'exp': lambda x: tt.exp(x)
            }[nonlinearity]
>>>>>>> b6d44ccc
        self.linear_transform = linear_transform
        self.nonlinearity = nonlinearity

    def __call__(self, x):
        pre_sig = self.linear_transform(x)
        return self.nonlinearity(pre_sig)

    @property
    def parameters(self):
        return self.linear_transform.parameters


@symbolic_stateless
class Nonlinearity(object):
    """
    An element that applies a nonlinearity to its inputs.  If multiple vectors
    of input feed into a layer, they are summed before the nonlinearity.
    """

    def __init__(self, activation_fcn):
        """
        :param activation_fcn: A string identifying the type of activation function.
            {'sig', 'lin', 'tanh', 'rect-lin', 'softmax'}
        """
        if isinstance(activation_fcn, str):
            activation_fcn = {
                'sig': tt.nnet.sigmoid,
                'lin': lambda x: x,
                'tanh': tt.tanh,
                'rect-lin': lambda x: tt.maximum(0, x),
                'relu': lambda x: tt.maximum(0, x),
                'softmax': lambda x: tt.nnet.softmax(x),
                'exp': lambda x: tt.exp(x)
            }[activation_fcn]
        self._activation_fcn = activation_fcn

    def __call__(self, *input_currents):
        summed_current = sum(input_currents)
        out = self._activation_fcn(summed_current)
        return out


@symbolic_stateless
class StochasticNonlinearity(IParameterized, IFreeEnergy):
    """
    A stochastic layer, which can also be called without the stochastic component
    (see smooth method).  These are building blocks in RBMs.
    """

    def __init__(self, activation_fcn, rng = None, shape = None):
        """
        :param activation_fcn: A string identifying the type of activation function.
            {'bernoulli', 'gaussian', 'adaptive_gaussian', 'rect-lin'}
        :param rng: Numpy random number generator for the stochastic component
        :param shape: Optionally, reshape the output to this shape.
        """
        rng = RandomStreams(rng.randint(1e9) if rng is not None else None)
        self._smooth_activation_fcn, self._stochastic_activation_fcn, self._free_energy_fcn, self._params = \
            self._stochastic_layer_name_to_functions(activation_fcn, rng)
        self._shape = shape

    def __call__(self, *input_currents):
        summed_current = sum(input_currents)
        out = self._stochastic_activation_fcn(summed_current)
        if self._shape is not None:
            out = out.reshape(self._shape)
        return out

    def smooth(self, *input_currents):
        summed_current = sum(input_currents)
        out = self._smooth_activation_fcn(summed_current)
        if self._shape is not None:
            out = out.reshape(self._shape)
        return out

    @property
    def parameters(self):
        return self._params

    def free_energy(self, x):
        if self._free_energy_fcn is None:
            raise NotImplementedError('No Free energy function implemented for this layer type!')
        else:
            return self._free_energy_fcn(x)

    @staticmethod
    def _stochastic_layer_name_to_functions(activation_type, rng):
        params = []
        if activation_type == 'bernoulli':
            smooth_activation_fcn = lambda x: tt.nnet.sigmoid(x)
            stochastic_activation_fcn = lambda x: rng.binomial(p=tt.nnet.sigmoid(x), dtype = theano.config.floatX)
            free_energy_fcn = lambda x: -tt.nnet.softplus(x).sum(axis = 1)
        elif activation_type == 'gaussian':
            smooth_activation_fcn = lambda x: x
            stochastic_activation_fcn = lambda x: rng.normal(avg = x, std = 1)
            free_energy_fcn = None
        elif activation_type == 'adaptive_gaussian':
            smooth_activation_fcn = lambda x: x
            sigma = theano.shared(1, name = 'sigma', dtype = theano.config.floatX)
            stochastic_activation_fcn = lambda x: rng.normal(avg = x, std = sigma)
            free_energy_fcn = None
            params.append(sigma)
        elif activation_type in ('rect-lin', 'relu'):
            smooth_activation_fcn = lambda x: tt.maximum(0, x)
            stochastic_activation_fcn = lambda x: tt.maximum(0, x+rng.normal(avg=0, std=tt.sqrt(tt.nnet.sigmoid(x)), size = x.tag.test_value.shape))
            free_energy_fcn = lambda x: -tt.nnet.softplus(x).sum(axis = 1)
        else:
            raise Exception('Unknown activation type: "%s"' (activation_type, ))

        return smooth_activation_fcn, stochastic_activation_fcn, free_energy_fcn, params


@symbolic_stateless
class FullyConnectedBridge(IParameterized, IFreeEnergy):
    """
    An element which multiplies the input by some weight matrix w and adds a bias.
    """

    def __init__(self, w, b = 0, b_rev = None, scale = False, normalize_minibatch = False, use_bias = True):
        """
        :param w: Initial weight value.  Can be:
            - A numpy array, in which case a shared variable is instantiated from this data.
            - A symbolic variable that is either a shared variabe or descended from a shared variable.
              This is used when there are shared parameters.
        :param b: Can be:
            - A numpy vector representing the initial bias on the hidden layer, where len(b) = w.shape[1]
            - A scaler, which just initializes the full vector to this value
        :param b_rev: Can be:
            - A numpy vector representing the initial bias on the visible layer, where len(b) = w.shape[0]
            - A scaler, which just initializes the full vector to this value
            - None, in which case b_rev is not created (for instance in an MLP).
        """
        self._w, w_params, w_shape = initialize_param(w, shape = (None, None), name = 'w')
        self._b, b_params, b_shape = initialize_param(b, shape = w_shape[1], name = 'b')
        self._b_rev, b_rev_params, b_rev_shape = initialize_param(b_rev, shape = w_shape[0], name = 'b_rev')
        self._log_scale, log_scale_params, log_scale_shape = initialize_param(0 if scale else None, shape = w.shape[1], name = 'log_scale')
        self._params = w_params+b_params+b_rev_params+log_scale_params
        self._normalize_minibatch = normalize_minibatch
        self._use_bias = use_bias

    def __call__(self, x):
        current = x.flatten(2).dot(self._w)

        if self._normalize_minibatch:
            current = (current - current.mean(axis = 0, keepdims = True)) / (current.std(axis = 0, keepdims = True) + 1e-9)

        if self._log_scale is not None:
            current = current * tt.exp(self._log_scale)

        y = current + self._b if self._use_bias else current
        return y

    @property
    def parameters(self):
        return self._params if self._use_bias else [self._w]

    def reverse(self, y):
        assert self._b_rev is not None, 'You are calling reverse on this bridge, but you failed to specify b_rev.'
        assert not self._normalize_minibatch, "Don't really know about this case..."
        return y.flatten(2).dot(self._w.T)+self._b_rev

    def free_energy(self, visible):
        return -visible.flatten(2).dot(self._b_rev)


@symbolic_stateless
class ConvolutionalBridge(IParameterized, IFreeEnergy):

    def __init__(self, w, b=0, b_rev=None, stride = (1, 1)):
        self._w, w_params, w_shape = initialize_param(w, shape = (None, None, None, None), name = 'w')
        self._b, b_params, b_shape = initialize_param(b, shape = w_shape[0], name = 'b')
        self._b_rev, b_rev_params, b_rev_shape = initialize_param(b_rev, shape = w_shape[1], name = 'b_rev')
        self._params = w_params+b_params+b_rev_params
        self._stride = stride

    def __call__(self, x):
        y = tt.nnet.conv2d(x, self._w, border_mode='valid', subsample = self._stride) + self._b.dimshuffle('x', 0, 'x', 'x')
        return y

    @property
    def parameters(self):
        return self._params

    def reverse(self, y):

        assert self._stride == (1, 1), 'Only support single-step strides for now...'
        # But there's this approach... https://groups.google.com/forum/#!topic/theano-users/Xw4d00iV4yk
        return tt.nnet.conv2d(y, self._w.dimshuffle(1, 0, 2, 3)[:, :, ::-1, ::-1], border_mode='full') + self._b_rev.dimshuffle('x', 0, 'x', 'x')

    def free_energy(self, visible):
        return -tt.sum(visible*self._b_rev.dimshuffle('x', 0, 'x', 'x'), axis = (2, 3))


# Back compatibilty due to bad habit of importing privates from elsewhere.
_initialize_param = initialize_param


<|MERGE_RESOLUTION|>--- conflicted
+++ resolved
@@ -1,5 +1,5 @@
 from plato.interfaces.decorators import symbolic_stateless
-from plato.interfaces.helpers import initialize_param, get_named_activation_function
+from plato.interfaces.helpers import initialize_param
 from plato.interfaces.interfaces import IParameterized, IFreeEnergy
 import theano.tensor as tt
 import theano
@@ -14,7 +14,7 @@
     """
 
     def __init__(self, layer_sizes, input_size, hidden_activation = 'sig', output_activation = 'sig',
-            normalize_minibatch = False, scale_param = False, w_init = 0.1, use_bias = True):
+            normalize_minibatch = False, scale_param = False, w_init = lambda n_in, n_out: 0.1*np.random.randn(n_in, n_out)):
         """
         :param layer_sizes: A list indicating the sizes of each layer.
         :param input_size: An integer indicating the size of the input layer
@@ -23,25 +23,12 @@
         :param output_activation: A string (see above) identifying the activation function for the output layer
         :param w_init: A function which, given input dims, output dims, return
         """
-<<<<<<< HEAD
-        if isinstance(w_init, (int, float)):
-            val = w_init
-            w_init = lambda n_in, n_out: val*np.random.randn(n_in, n_out)
-
-=======
->>>>>>> b6d44ccc
         self.layers = [
             Layer(
                 linear_transform = FullyConnectedBridge(
                     w = w_init(pre_size, post_size),
                     normalize_minibatch=normalize_minibatch,
-<<<<<<< HEAD
-                    scale = scale_param,
-                    use_bias = use_bias
-                    ),
-=======
                     scale = scale_param),
->>>>>>> b6d44ccc
                 nonlinearity = nonlinearity
                 )
             for pre_size, post_size, nonlinearity in zip(
@@ -57,11 +44,7 @@
 
     @property
     def parameters(self):
-<<<<<<< HEAD
-         return sum([l.parameters for l in self.layers], [])
-=======
         return sum([l.parameters for l in self.layers], [])
->>>>>>> b6d44ccc
 
 
 def normal_w_init(mag, seed = None):
@@ -74,9 +57,6 @@
 
     def __init__(self, linear_transform, nonlinearity):
         if isinstance(nonlinearity, str):
-<<<<<<< HEAD
-            nonlinearity = get_named_activation_function(nonlinearity)
-=======
             nonlinearity = {
                 'sig': tt.nnet.sigmoid,
                 'lin': lambda x: x,
@@ -86,7 +66,6 @@
                 'softmax': lambda x: tt.nnet.softmax(x),
                 'exp': lambda x: tt.exp(x)
             }[nonlinearity]
->>>>>>> b6d44ccc
         self.linear_transform = linear_transform
         self.nonlinearity = nonlinearity
 
@@ -205,7 +184,7 @@
     An element which multiplies the input by some weight matrix w and adds a bias.
     """
 
-    def __init__(self, w, b = 0, b_rev = None, scale = False, normalize_minibatch = False, use_bias = True):
+    def __init__(self, w, b = 0, b_rev = None, scale = False, normalize_minibatch = False):
         """
         :param w: Initial weight value.  Can be:
             - A numpy array, in which case a shared variable is instantiated from this data.
@@ -225,7 +204,6 @@
         self._log_scale, log_scale_params, log_scale_shape = initialize_param(0 if scale else None, shape = w.shape[1], name = 'log_scale')
         self._params = w_params+b_params+b_rev_params+log_scale_params
         self._normalize_minibatch = normalize_minibatch
-        self._use_bias = use_bias
 
     def __call__(self, x):
         current = x.flatten(2).dot(self._w)
@@ -236,12 +214,12 @@
         if self._log_scale is not None:
             current = current * tt.exp(self._log_scale)
 
-        y = current + self._b if self._use_bias else current
+        y = current + self._b
         return y
 
     @property
     def parameters(self):
-        return self._params if self._use_bias else [self._w]
+        return self._params
 
     def reverse(self, y):
         assert self._b_rev is not None, 'You are calling reverse on this bridge, but you failed to specify b_rev.'
