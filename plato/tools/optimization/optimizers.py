from abc import abstractmethod
from plato.core import add_update, create_shared_variable
from plato.interfaces.decorators import symbolic_updater
import theano.tensor as tt
import theano
import numpy as np
from plato.interfaces.helpers import get_theano_rng

__author__ = 'peter'


class IGradientOptimizer(object):

    @abstractmethod
    def __call__(self, cost, parameters):
        """
        :param cost: A scalar indicating the cost
        :return: Updates: A list of updates to whatever parameters
        """

@symbolic_updater
class UniformParameterOptimizer(IGradientOptimizer):
    """
    Subclass off this if you're optimizing the same way across all parameters
    """

    def __call__(self, cost, parameters, constants = []):
        gradients = theano.grad(cost, parameters, consider_constant = constants)  # Can be faster than [theano.grad(p) for p in parameters]
        self.update_from_gradients(parameters, gradients)

    @symbolic_updater
    def update_from_gradients(self, parameters, gradients):
        """
        A secondary entry point (if for whatever reason you want to get the gradients yourself (e.g. if it's some kind
        of pseudo-gradient)) use this.
        """
        assert len(parameters)==len(gradients), 'Lenght of parameter vector must match length of gradients.'
        for p, g in zip(parameters, gradients):
            self._update_param(p, g)

    @abstractmethod
    def _update_param(self, param, gradient):
        pass


class GradientStepUpdater(UniformParameterOptimizer):
    """
    Just subtract the gradient to the parameter.  This is mainly useful in some situations the step size doesn't matter
    (because for instance, the function is invariant to the scale of the weights)
    """
    def _update_param(self, param, gradient):
        add_update(param, param - gradient)


class SimpleGradientDescent(UniformParameterOptimizer):
    """
    A simple gradient descent optimizer.  For more exotic varieties of gradient descent, use the more general
    GradientDescent class instead.
    """

    def __init__(self, eta):
        """
        :param eta: The learning rate
        """
        self._eta = eta

    def _update_param(self, param, gradient):
        add_update(param, param - self._eta * gradient)


class LangevinGradientDescent(UniformParameterOptimizer):
    """
    A simple gradient descent optimizer.  For more exotic varieties of gradient descent, use the more general
    GradientDescent class instead.
    """

    def __init__(self, eta, rng = None):
        """
        :param eta: The learning rate
        """
        self._eta = eta
        self._rng = get_theano_rng(rng)

    def _update_param(self, param, gradient):
        add_update(param, param - self._eta*gradient + 2*tt.sqrt(self._eta)*self._rng.normal(size = param.ishape))


class Adam(UniformParameterOptimizer):
    """
    The Adam optimizer.

    See paper:
    Adam: A Method for Stochastic Optimization
    Kingma D, Ba J
    http://arxiv.org/abs/1412.6980

    Adapted from
    https://gist.github.com/Newmu/acb738767acb4788bac3
    """

    def __init__(self, alpha = 1e-3, beta_1=0.1, beta_2=0.001, eps = 1e-8):
        self.alpha = alpha
        self.beta_1 = beta_1
        self.beta_2 = beta_2
        self.eps = eps

    def _update_param(self, param, gradient):
        # Initialize variables
        i = create_shared_variable(0.)
        m = theano.shared(param.get_value() * 0.)
        v = theano.shared(param.get_value() * 0.)

        # Recompute values
        i_t = i + 1.
        fix1 = 1. - (1. - self.beta_1)**i_t
        fix2 = 1. - (1. - self.beta_2)**i_t
        lr_t = self.alpha * (tt.sqrt(fix2) / fix1)
        m_t = (self.beta_1 * gradient) + ((1. - self.beta_1) * m)
        v_t = (self.beta_2 * tt.sqr(gradient)) + ((1. - self.beta_2) * v)
        g_t = m_t / (tt.sqrt(v_t) + self.eps)
        p_t = param - (lr_t * g_t)
        add_update(param, p_t)
        add_update(m, m_t)
        add_update(v, v_t)
        add_update(i, i_t)

#
# def Adam(cost, params, lr=0.0002, b1=0.1, b2=0.001, e=1e-8):
#     updates = []
#     grads = T.grad(cost, params)
#     i = theano.shared(floatX(0.))
#     i_t = i + 1.
#     fix1 = 1. - (1. - b1)**i_t
#     fix2 = 1. - (1. - b2)**i_t
#     lr_t = lr * (T.sqrt(fix2) / fix1)
#     for p, g in zip(params, grads):
#         m = theano.shared(p.get_value() * 0.)
#         v = theano.shared(p.get_value() * 0.)
#         m_t = (b1 * g) + ((1. - b1) * m)
#         v_t = (b2 * T.sqr(g)) + ((1. - b2) * v)
#         g_t = m_t / (T.sqrt(v_t) + e)
#         p_t = p - (lr_t * g_t)
#         updates.append((m, m_t))
#         updates.append((v, v_t))
#         updates.append((p, p_t))
#     updates.append((i, i_t))
#     return updates

class AdaMax(UniformParameterOptimizer):

    def __init__(self, alpha = 1e-3, beta_1=0.1, beta_2=0.001, eps = 1e-8):
        self._alpha = alpha
        self._beta_1 = beta_1
        self._beta_2 = beta_2
        self._eps = eps

    def _update_param(self, param, gradient):
        mom1 = theano.shared(np.zeros_like(param.get_value()))
        mom2 = theano.shared(np.zeros_like(param.get_value()))
        mom1_new = mom1 + self._beta_1 * (gradient - mom1)
        mom2_new = tt.maximum(abs(gradient) + self._eps, (1. - self._beta_2) * mom2)
        new_param = param - self._alpha * mom1_new / mom2_new
        add_update(param, new_param)
        add_update(mom1, mom1_new)
        add_update(mom2, mom2_new)


class RMSProp(UniformParameterOptimizer):

    def __init__(self, learning_rate = 0.1, decay = 0.9, max_scaling = 1e5):
        self.decay = decay
        self.epsilon = 1./max_scaling
        self.learning_rate = learning_rate

    def _update_param(self, param, gradient):
        mean_squared_grad = theano.shared(np.zeros_like(param.get_value()))
        new_mean_squared_grad = self.decay * mean_squared_grad + (1-self.decay) * gradient**2
        delta_p = - self.learning_rate * gradient / tt.maximum(tt.sqrt(new_mean_squared_grad), self.epsilon)
        add_update(param, param + delta_p)
        add_update(mean_squared_grad, new_mean_squared_grad)


class AdaGrad(UniformParameterOptimizer):
    """
    Adaptive Learning Rate Method
    "Adaptive subgradient methods for online learning and
    stochastic optimization", Duchi J, Hazan E, Singer Y.

    Adapted from pylearn2 code:
    https://github.com/lisa-lab/pylearn2/blob/master/pylearn2/training_algorithms/learning_rule.py
    """

    def __init__(self, learning_rate = 0.01, decay_rate = 0, max_scaling = 1e5):
        self.eps = 1./max_scaling
        self.learning_rate = learning_rate
        self.decay_rate = decay_rate

    def _update_param(self, param, gradient):
        sum_squared_grad = theano.shared(param.get_value()*0)
        new_ssg = (1-self.decay_rate)*sum_squared_grad + gradient**2
        scale = tt.maximum(self.eps, tt.sqrt(new_ssg))
        add_update(param, param - (self.learning_rate / scale) * gradient)
        add_update(sum_squared_grad, new_ssg)


class GradientDescent(UniformParameterOptimizer):
    """ Gradient descent, with all bells and whistles"""

    def __init__(self, eta, momentum = 0, decay = 0):
        """
        :param eta: The learning rate
        """
        self.eta = eta
        self.momentum = momentum
        self.decay = decay

    def _update_param(self, param, gradient):

        if self.momentum != 0:
            mom = theano.shared(np.zeros_like(param.get_value()))
            new_mom = self.momentum * mom + gradient
            add_update(mom, new_mom)
            direction = new_mom  # Or mom, something about Nesterov...
        else:
            direction = gradient
        add_update(param, param - self.eta*direction - self.decay*param)


class MultiplicativeGradientDescent(UniformParameterOptimizer):

    def __init__(self, factor = 0.01):
        self.factor = factor

    def _update_param(self, param, gradient):
        multiplier = tt.exp(-tt.tanh(gradient)*self.factor)
        add_update(param, param*multiplier)


<<<<<<< HEAD
class HMC(UniformParameterOptimizer):

    def __init__(self, step_size, temperature = 1, partial_refreshment = False):
        assert partial_refreshment, "Not set up for non-partial refreshment yet.  "
        self.partial_refreshment = partial_refreshment
        self.temperature = temperature
        self.step_size = step_size

    def _update_param(self, param, gradient):
        # TODO: Actually finish this!!!
        d_energy_d_pos = gradient * self.temperature
        mom = create_shared_variable(np.zeros_like(param.get_value()))  # Should be random??
        new_mom = mom - self.step_size * d_energy_d_pos
        new_pos = param + self.step_size * new_mom
        add_update(param, new_pos)
        add_update(mom, new_mom)

=======
# class HMC(UniformParameterOptimizer):
#
#     def __init__(self, step_size, temperature = 1, partial_refreshment = False):
#         assert partial_refreshment, "Not set up for non-partial refreshment yet.  "
#         self.partial_refreshment = partial_refreshment
#         self.temperature = temperature
#         self.step_size = step_size
#
#     def _update_param(self, param, gradient):
#         # TODO: Actually finish this!!!
#         d_energy_d_pos = gradient * self.temperature
#         mom = create_shared_variable(np.zeros_like(param.get_value()))  # Should be random??
#         new_mom = mom - self.step_size * d_energy_d_pos
#         new_pos = param + self.step_size * new_mom
#         add_update(param, new_pos)
#         add_update(mom, new_mom)
#
>>>>>>> a32f6d55
#
# class HMCPartial(UniformParameterOptimizer):
#
#     def __init__(self, step_size, temperature = 1, alpha = 0.99, rng = None):
#         self.temperature = temperature
#         self.step_size = step_size
#         self.alpha = alpha
#         self.rng = get_theano_rng(rng)
#
#     def _update_param(self, param, gradient):
#         # TODO: Actually finish this!!!
#         d_energy_d_pos = gradient * self.temperature
#         mom = create_shared_variable(np.zeros(param.ishape))  # Should be random??
#
#         new_mom = mom - self.step_size * d_energy_d_pos
#         new_mom = self.alpha * new_mom + tt.sqrt(1-self.alpha**2)*self.rng.normal(size=param.ishape)
#
#         new_pos = param + self.step_size * new_mom
#         add_update(param, new_pos)
#         add_update(mom, new_mom)
#
#     def metropolis_hastings_accept(self, old_energy, new_energy):
<<<<<<< HEAD
=======

>>>>>>> a32f6d55


    # @staticmethod
    # def leapfrog(pos, vel, step, cost):





def get_named_optimizer(name, learning_rate, rng = None):
    """
    Convenience function for easily specifying optimizers.
    :param name: The name of the optimizer
    :param learning_rate: A scalar, representing the parameter that's most equivalent to a learning rate.
    :return: An IGradientOptimizer object.
    """
    return {
        'sgd': lambda: SimpleGradientDescent(eta = learning_rate),
        'adam': lambda: Adam(alpha=learning_rate),
        'adamax': lambda: AdaMax(alpha=learning_rate),
        'rmsprop': lambda: RMSProp(learning_rate=learning_rate),
        'adagrad': lambda: AdaGrad(learning_rate=learning_rate),
        'mulsgd': lambda: MultiplicativeGradientDescent(factor=learning_rate),
        'langevin': lambda: LangevinGradientDescent(eta = learning_rate, rng = rng),
        # 'hmc': lambda: HMC(step_size=learning_rate),
        # 'hmc-partial': lambda: HMC(step_size=learning_rate, partial_refreshment=True),
    }[name]()<|MERGE_RESOLUTION|>--- conflicted
+++ resolved
@@ -236,25 +236,7 @@
         add_update(param, param*multiplier)
 
 
-<<<<<<< HEAD
-class HMC(UniformParameterOptimizer):
-
-    def __init__(self, step_size, temperature = 1, partial_refreshment = False):
-        assert partial_refreshment, "Not set up for non-partial refreshment yet.  "
-        self.partial_refreshment = partial_refreshment
-        self.temperature = temperature
-        self.step_size = step_size
-
-    def _update_param(self, param, gradient):
-        # TODO: Actually finish this!!!
-        d_energy_d_pos = gradient * self.temperature
-        mom = create_shared_variable(np.zeros_like(param.get_value()))  # Should be random??
-        new_mom = mom - self.step_size * d_energy_d_pos
-        new_pos = param + self.step_size * new_mom
-        add_update(param, new_pos)
-        add_update(mom, new_mom)
-
-=======
+# <<<<<<< HEAD
 # class HMC(UniformParameterOptimizer):
 #
 #     def __init__(self, step_size, temperature = 1, partial_refreshment = False):
@@ -272,7 +254,24 @@
 #         add_update(param, new_pos)
 #         add_update(mom, new_mom)
 #
->>>>>>> a32f6d55
+# =======
+# class HMC(UniformParameterOptimizer):
+#
+#     def __init__(self, step_size, temperature = 1, partial_refreshment = False):
+#         assert partial_refreshment, "Not set up for non-partial refreshment yet.  "
+#         self.partial_refreshment = partial_refreshment
+#         self.temperature = temperature
+#         self.step_size = step_size
+#
+#     def _update_param(self, param, gradient):
+#         # TODO: Actually finish this!!!
+#         d_energy_d_pos = gradient * self.temperature
+#         mom = create_shared_variable(np.zeros_like(param.get_value()))  # Should be random??
+#         new_mom = mom - self.step_size * d_energy_d_pos
+#         new_pos = param + self.step_size * new_mom
+#         add_update(param, new_pos)
+#         add_update(mom, new_mom)
+#
 #
 # class HMCPartial(UniformParameterOptimizer):
 #
@@ -295,11 +294,6 @@
 #         add_update(mom, new_mom)
 #
 #     def metropolis_hastings_accept(self, old_energy, new_energy):
-<<<<<<< HEAD
-=======
-
->>>>>>> a32f6d55
-
 
     # @staticmethod
     # def leapfrog(pos, vel, step, cost):
