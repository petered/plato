from abc import ABCMeta, abstractmethod
from plato.interfaces.decorators import symbolic_stateless, symbolic_standard, symbolic_updater
from plato.interfaces.interfaces import IParameterized
from utils.predictors.i_predictor import IPredictor

__author__ = 'peter'


class ISymbolicPredictor(object):
    """
    Online online_prediction have an initial state, and learn iteratively through repeated calls to train.
    """

    __metaclass__ = ABCMeta

    @abstractmethod
    @symbolic_stateless
    def predict(self, inputs):
        """
        :param inputs: A (n_samples, ...) tensor of inputs
        :return: outputs: A (n_samples, ...) tensor representing the classifier ouput
        """
        pass


    @abstractmethod
    @symbolic_updater
    def train(self, inputs, labels):
        """
        :param inputs: A (n_samples, ...) tensor of inputs
        :param labels: A (n_samples, ...) tensor of labels
        :return: updates: A list of 2-tuples representing parameter updates.
        """

    def compile(self, **kwargs):
        """
        Compile the predict and train methods to create an IPredictor object, which can take
        numerical (as opposed to symbolic) data. 

        see: utils.predictors.IPredictor
        """
        return CompiledSymbolicPredictor(self, **kwargs)


class GradientBasedPredictor(ISymbolicPredictor, IParameterized):

    def __init__(self, function, cost_function, optimizer):
        """
        :param function: Is a symbolic_stateless function and an IParameterized object
        :param cost_function: Is an ICostFunction
        :param optimizer: Is an IGradientOptimizer
        """
        self._function = function
        self._cost_function = cost_function
        self._optimizer = optimizer

    @symbolic_stateless
    def predict(self, inputs):
        return self._function(inputs)

    @symbolic_updater
    def train(self, inputs, labels):
        cost = self._cost_function(self._function(inputs), labels)
        updates = self._optimizer(cost = cost, parameters = self._function.parameters)
        return updates

    @property
    def parameters(self):
        opt_params = self._optimizer.parameters if isinstance(self._optimizer, IParameterized) else []
        return self._function.parameters + opt_params
<<<<<<< HEAD

=======
>>>>>>> fe1c75de


class CompiledSymbolicPredictor(IPredictor, IParameterized):
    """
    A Predictor containing the compiled methods for a SymbolicPredictor.
    """

    def __init__(self, symbolic_predictor, **kwargs):
        self.train_function = symbolic_predictor.train.compile(**kwargs)
        self.predict_function = symbolic_predictor.predict.compile(**kwargs)
        self._params = symbolic_predictor.parameters

    def train(self, input_data, target_data):
        self.train_function(input_data, target_data)

    def predict(self, input_data):
        return self.predict_function(input_data)

    @property
    def parameters(self):
        return self._params<|MERGE_RESOLUTION|>--- conflicted
+++ resolved
@@ -68,10 +68,6 @@
     def parameters(self):
         opt_params = self._optimizer.parameters if isinstance(self._optimizer, IParameterized) else []
         return self._function.parameters + opt_params
-<<<<<<< HEAD
-
-=======
->>>>>>> fe1c75de
 
 
 class CompiledSymbolicPredictor(IPredictor, IParameterized):
