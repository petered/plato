--- conflicted
+++ resolved
@@ -186,17 +186,4 @@
             ),
         NonlinearitySpec: lambda: Nonlinearity(spec.func),
         PoolerSpec: lambda: Pooler(region=spec.region, stride=spec.stride, mode=spec.mode)
-<<<<<<< HEAD
-        }[spec.__class__]()
-
-
-def layer_to_specifier(spec, )
-
-
-ConvInitSpecifier = namedtuple('ConvInitSpecifier', ['n_maps', 'filter_size', 'mode'])
-NonlinearitySpec = namedtuple('NonlinearitySpec', ['type'])
-ConvolverSpec = namedtuple('ConvolverSpec', ['w', 'b', 'mode'])
-PoolerSpec = namedtuple('MaxPoolerSpec', ['region', 'stride', 'mode'])
-=======
-        }[spec.__class__]()
->>>>>>> 5ea45f9e
+        }[spec.__class__]()